--- conflicted
+++ resolved
@@ -708,17 +708,17 @@
 service : () -> {
   __get_candid_interface_tmp_hack : () -> (text) query;
   _dev_check_attendees_sync : (principal, nat64) -> (
-      record { text; bool },
-      record { text; bool },
-    ) query;
+    record { text; bool },
+    record { text; bool },
+  ) query;
   _dev_check_events_sync : (nat64, nat64) -> (
-      record { text; bool },
-      record { text; bool },
-    ) query;
+    record { text; bool },
+    record { text; bool },
+  ) query;
   _dev_check_member_sync : (principal, nat64) -> (
-      record { text; bool },
-      record { text; bool },
-    ) query;
+    record { text; bool },
+    record { text; bool },
+  ) query;
   _dev_clear_friend_request : (text) -> (bool);
   _dev_clear_notifications : (text) -> (bool);
   _expose : () -> (opt WSMessage) query;
@@ -785,15 +785,15 @@
   get_groups_for_members : (vec principal) -> (vec JoinedMemberResponse) query;
   get_incoming_friend_requests : () -> (vec FriendRequestResponse) query;
   get_incoming_friend_requests_with_profile : () -> (
-      vec record { FriendRequestResponse; ProfileResponse },
-    ) query;
+    vec record { FriendRequestResponse; ProfileResponse }
+  ) query;
   get_latest_logs : (nat64) -> (vec Logger) query;
   get_member_roles : (nat64, principal) -> (Result_27) query;
   get_notifications : () -> (vec NotificationResponse) query;
   get_outgoing_friend_requests : () -> (vec FriendRequestResponse) query;
   get_outgoing_friend_requests_with_profile : () -> (
-      vec record { FriendRequestResponse; ProfileResponse },
-    ) query;
+    vec record { FriendRequestResponse; ProfileResponse }
+  ) query;
   get_pinned_by_subject_type : (SubjectType) -> (vec SubjectResponse) query;
   get_profile : (principal) -> (Result_7) query;
   get_profiles : (vec principal) -> (vec ProfileResponse) query;
@@ -803,8 +803,8 @@
   get_remaining_boost_time_in_seconds : (Subject) -> (Result_11) query;
   get_report : (nat64, nat64) -> (Result_8) query;
   get_reports : (nat64, nat64, ReportSort, vec ReportFilter, nat64) -> (
-      Result_28,
-    ) query;
+    Result_28
+  ) query;
   get_self_attendee : () -> (Result_1) query;
   get_self_events : () -> (vec EventResponse) query;
   get_self_groups : () -> (vec GroupResponse) query;
@@ -819,10 +819,11 @@
   leave_event : (nat64) -> (Result_10);
   leave_group : (nat64) -> (Result_10);
   log : (PostLog) -> (Result_30);
-<<<<<<< HEAD
   log_login : () -> (Result_30);
-=======
->>>>>>> c8cc0687
+  log_size : () -> (nat64) query;
+  log_with_caller : (PostLog) -> (Result_30);
+  mark_notifications_as_read : (vec nat64, bool) -> (Result_31);
+  log : (PostLog) -> (Result_30);
   log_size : () -> (nat64) query;
   log_with_caller : (PostLog) -> (Result_30);
   mark_notifications_as_read : (vec nat64, bool) -> (Result_31);
@@ -839,8 +840,8 @@
   remove_member_invite_from_group : (nat64, principal) -> (Result_10);
   remove_member_role : (nat64, text, principal) -> (Result_2);
   remove_notifications : (vec nat64) -> (
-      vec record { nat64; UserNotificationData },
-    );
+    vec record { nat64; UserNotificationData }
+  );
   remove_pinned : (Subject) -> (Result_7);
   remove_starred : (Subject) -> (Result_7);
   remove_wallet_from_group : (nat64, principal) -> (Result_6);
@@ -852,4 +853,4 @@
   ws_get_messages : (CanisterWsGetMessagesArguments) -> (Result_33) query;
   ws_message : (CanisterWsMessageArguments, opt WSMessage) -> (Result_32);
   ws_open : (CanisterWsOpenArguments) -> (Result_32);
-}+};