<<<<<<< HEAD
type Address = record {
  street : text;
  country : text;
  city : text;
  postal_code : text;
  label : text;
  state_or_province : text;
  house_number : text;
  house_number_addition : text;
};
type ApiError = record {
  tag : opt text;
  info : opt vec text;
  method_name : opt text;
  message : opt text;
  timestamp : nat64;
  error_type : ApiErrorType;
};
type ApiErrorType = variant {
  Duplicate;
  SerializeError;
  DeserializeError;
  NotFound;
  ValidationError : vec ValidationResponse;
  Unsupported;
  Unauthorized;
  Unexpected;
  NotImplemented;
  BadRequest;
};
type ApplicationRole = variant {
  Blocked;
  Guest;
  Member;
  Banned;
  Admin;
  Moderator;
  Leader;
  Owner;
  Watcher;
};
type Asset = variant { Url : text; None; CanisterStorage : CanisterStorage };
type Attendee = record {
  invites : vec record { nat64; AttendeeInvite };
  joined : vec record { nat64; AttendeeJoin };
};
type AttendeeInvite = record {
  updated_at : nat64;
  invite_type : InviteType;
  created_at : nat64;
  notification_id : opt nat64;
  group_id : nat64;
};
type AttendeeJoin = record {
  updated_at : nat64;
  created_at : nat64;
  group_id : nat64;
};
type Boost = record {
  updated_at : nat64;
  subject : Subject;
  owner : principal;
  seconds : nat64;
  created_at : nat64;
  blockheight : nat64;
  notification_id : opt nat64;
};
type CanisterOutputCertifiedMessages = record {
  messages : vec CanisterOutputMessage;
  cert : vec nat8;
  tree : vec nat8;
  is_end_of_queue : bool;
};
type CanisterOutputMessage = record {
  key : text;
  content : vec nat8;
  client_key : ClientKey;
};
type CanisterStorage = variant { None; Manifest : Manifest; Chunk : ChunkData };
type CanisterWsCloseArguments = record { client_key : ClientKey };
type CanisterWsGetMessagesArguments = record { nonce : nat64 };
type CanisterWsMessageArguments = record { msg : WebsocketMessage };
type CanisterWsOpenArguments = record {
  gateway_principal : principal;
  client_nonce : nat64;
};
type ChunkData = record {
  chunk_id : nat64;
  canister : principal;
  index : nat64;
};
type ClientKey = record { client_principal : principal; client_nonce : nat64 };
type DateRange = record { end_date : nat64; start_date : nat64 };
type DocumentDetails = record {
  approved_date : nat64;
  approved_version : nat64;
};
type Event = record {
  updated_on : nat64;
  banner_image : Asset;
  owner : principal;
  metadata : opt text;
  date : DateRange;
  name : text;
  tags : vec nat32;
  description : text;
  created_by : principal;
  created_on : nat64;
  website : text;
  privacy : Privacy;
  group_id : nat64;
  is_canceled : record { bool; text };
  image : Asset;
  location : Location;
  is_deleted : bool;
};
type EventCallerData = record {
  is_starred : bool;
  joined : opt JoinedAttendeeResponse;
  invite : opt InviteAttendeeResponse;
};
type EventFilter = variant {
  Ids : vec nat64;
  Tag : nat32;
  UpdatedOn : DateRange;
  Name : text;
  None;
  Groups : vec nat64;
  IsCanceled : bool;
  StartDate : DateRange;
  Owner : principal;
  CreatedOn : DateRange;
  EndDate : DateRange;
};
type EventNotificationType = variant {
  UserJoinEvent : record { nat64; nat64 };
  JoinEventOwnerRequestDecline : InviteAttendeeResponse;
  RemoveAttendeeByOwner : JoinedAttendeeResponse;
  EventReminder : nat64;
  JoinEventUserRequestAccept : InviteAttendeeResponse;
  RoleAssignByOwner : JoinedAttendeeResponse;
  JoinEventOwnerRequestAccept : InviteAttendeeResponse;
  JoinEventOwnerRequest : InviteAttendeeResponse;
  JoinEventUserRequest : InviteAttendeeResponse;
  JoinEventUserRequestDecline : InviteAttendeeResponse;
  UserLeaveEvent : record { nat64; nat64 };
  RemoveInviteByOwner : InviteAttendeeResponse;
};
type EventResponse = record {
  id : nat64;
  updated_on : nat64;
  banner_image : Asset;
  owner : principal;
  metadata : opt text;
  date : DateRange;
  attendee_count : nat64;
  name : text;
  tags : vec nat32;
  description : text;
  created_by : principal;
  created_on : nat64;
  website : text;
  boosted : opt Boost;
  privacy : Privacy;
  group_id : nat64;
  is_canceled : record { bool; text };
  image : Asset;
  caller_data : opt EventCallerData;
  location : Location;
  is_deleted : bool;
};
type EventSort = variant {
  UpdatedOn : SortDirection;
  StartDate : SortDirection;
  CreatedOn : SortDirection;
  EndDate : SortDirection;
};
type EventsCount = record {
  new : nat64;
  total : nat64;
  starred : nat64;
  invited : nat64;
  past : nat64;
  future : nat64;
  attending : nat64;
};
type FriendRequestResponse = record {
  id : nat64;
  to : principal;
  created_at : nat64;
  requested_by : principal;
  message : text;
};
type GatedType = variant { Neuron : vec NeuronGated; Token : vec TokenGated };
type Group = record {
  updated_on : nat64;
  banner_image : Asset;
  special_members : vec record { principal; text };
  owner : principal;
  name : text;
  matrix_space_id : text;
  tags : vec nat32;
  description : text;
  created_by : principal;
  created_on : nat64;
  website : text;
  notification_id : opt nat64;
  privacy : Privacy;
  wallets : vec record { principal; text };
  image : Asset;
  privacy_gated_type_amount : opt nat64;
  location : Location;
  roles : vec Role;
  is_deleted : bool;
};
type GroupCallerData = record {
  is_starred : bool;
  is_pinned : bool;
  joined : opt JoinedMemberResponse;
  invite : opt InviteMemberResponse;
};
type GroupFilter = variant {
  Ids : vec nat64;
  Tag : nat32;
  UpdatedOn : DateRange;
  Name : text;
  None;
  Owner : principal;
  CreatedOn : DateRange;
};
type GroupNotificationType = variant {
  UserLeaveGroup : nat64;
  UserJoinGroup : nat64;
  JoinGroupUserRequest : InviteMemberResponse;
  JoinGroupUserRequestDecline : InviteMemberResponse;
  RoleAssignByOwner : JoinedMemberResponse;
  JoinGroupOwnerRequest : InviteMemberResponse;
  RemoveMemberByOwner : JoinedMemberResponse;
  GroupReminder : nat64;
  JoinGroupOwnerRequestDecline : InviteMemberResponse;
  JoinGroupUserRequestAccept : InviteMemberResponse;
  RemoveInviteByOwner : InviteMemberResponse;
  JoinGroupOwnerRequestAccept : InviteMemberResponse;
};
type GroupResponse = record {
  id : nat64;
  updated_on : nat64;
  banner_image : Asset;
  owner : principal;
  name : text;
  matrix_space_id : text;
  tags : vec nat32;
  description : text;
  created_by : principal;
  created_on : nat64;
  website : text;
  boosted : opt Boost;
  privacy : Privacy;
  wallets : vec record { principal; text };
  events_count : nat64;
  image : Asset;
  caller_data : opt GroupCallerData;
  members_count : nat64;
  privacy_gated_type_amount : opt nat64;
  location : Location;
  roles : vec Role;
  is_deleted : bool;
};
type GroupSort = variant {
  UpdatedOn : SortDirection;
  MemberCount : SortDirection;
  Name : SortDirection;
  CreatedOn : SortDirection;
};
type GroupsCount = record {
  new : nat64;
  total : nat64;
  starred : nat64;
  invited : nat64;
  joined : nat64;
};
type HttpHeader = record { value : text; name : text };
type HttpRequest = record {
  url : text;
  method : text;
  body : vec nat8;
  headers : vec record { text; text };
};
type HttpResponse = record {
  status : nat;
  body : vec nat8;
  headers : vec HttpHeader;
};
type InviteAttendeeResponse = record {
  "principal" : principal;
  invite_type : InviteType;
  group_id : nat64;
  event_id : nat64;
};
type InviteMemberResponse = record {
  "principal" : principal;
  group_id : nat64;
  invite : opt MemberInvite;
};
type InviteType = variant { OwnerRequest; UserRequest };
type Join = record { updated_at : nat64; created_at : nat64; roles : vec text };
type JoinedAttendeeResponse = record {
  "principal" : principal;
  group_id : nat64;
  event_id : nat64;
};
type JoinedMemberResponse = record {
  "principal" : principal;
  group_id : nat64;
  roles : vec text;
};
type Location = variant {
  None;
  Digital : text;
  Physical : PhysicalLocation;
  MultiLocation : MultiLocation;
};
type Manifest = record { entries : vec ChunkData };
type Member = record {
  invites : vec record { nat64; MemberInvite };
  joined : vec record { nat64; Join };
};
type MemberInvite = record {
  updated_at : nat64;
  invite_type : InviteType;
  created_at : nat64;
  notification_id : opt nat64;
};
type MultiLocation = record { physical : PhysicalLocation; digital : text };
type NeuronGated = record {
  governance_canister : principal;
  name : text;
  description : text;
  ledger_canister : principal;
  rules : vec NeuronGatedRules;
};
type NeuronGatedRules = variant {
  IsDisolving : bool;
  MinStake : nat64;
  MinAge : nat64;
  MinDissolveDelay : nat64;
};
type Notification = record {
  updated_at : nat64;
  metadata : opt text;
  is_accepted : opt bool;
  is_actionable : bool;
  created_at : nat64;
  sender : principal;
  notification_type : NotificationType;
  processed_by : opt principal;
};
type NotificationResponse = record {
  id : opt nat64;
  user_data : opt UserNotificationData;
  notification : Notification;
};
type NotificationType = variant {
  Event : EventNotificationType;
  Relation : RelationNotificationType;
  Group : GroupNotificationType;
  Transaction : TransactionNotificationType;
};
type PagedResponse = record {
  total : nat64;
  data : vec EventResponse;
  page : nat64;
  limit : nat64;
  number_of_pages : nat64;
};
type PagedResponse_1 = record {
  total : nat64;
  data : vec GroupResponse;
  page : nat64;
  limit : nat64;
  number_of_pages : nat64;
};
type PagedResponse_2 = record {
  total : nat64;
  data : vec ReportResponse;
  page : nat64;
  limit : nat64;
  number_of_pages : nat64;
};
type Permission = record {
  name : text;
  actions : PermissionActions;
  protected : bool;
};
type PermissionActions = record {
  edit : bool;
  read : bool;
  delete : bool;
  write : bool;
};
type PhysicalLocation = record {
  longtitude : float32;
  address : Address;
  lattitude : float32;
};
type PostEvent = record {
  banner_image : Asset;
  metadata : opt text;
  date : DateRange;
  name : text;
  tags : vec nat32;
  description : text;
  website : text;
  privacy : Privacy;
  group_id : nat64;
  image : Asset;
  location : Location;
};
type PostGroup = record {
  banner_image : Asset;
  name : text;
  matrix_space_id : text;
  tags : vec nat32;
  description : text;
  website : text;
  privacy : Privacy;
  image : Asset;
  privacy_gated_type_amount : opt nat64;
  location : Location;
};
type PostPermission = record { name : text; actions : PermissionActions };
type PostProfile = record {
  username : text;
  display_name : text;
  extra : text;
  privacy : ProfilePrivacy;
  first_name : text;
  last_name : text;
};
type PostReport = record {
  subject : Subject;
  group_id : nat64;
  message : text;
};
type PostWallet = record { "principal" : principal; provider : text };
type Privacy = variant { Gated : GatedType; Private; Public; InviteOnly };
type Profile = record {
  updated_on : nat64;
  profile_image : Asset;
  banner_image : Asset;
  about : text;
  country : text;
  username : text;
  starred : vec Subject;
  interests : vec nat32;
  city : text;
  created_on : nat64;
  email : text;
  website : text;
  terms_of_service : opt DocumentDetails;
  display_name : text;
  extra : text;
  privacy_policy : opt DocumentDetails;
  notification_id : opt nat64;
  pinned : vec Subject;
  privacy : ProfilePrivacy;
  wallets : vec record { principal; Wallet };
  state_or_province : text;
  first_name : text;
  last_name : text;
  causes : vec nat32;
  code_of_conduct : opt DocumentDetails;
  date_of_birth : nat64;
  skills : vec nat32;
  relations : vec record { principal; text };
  application_role : ApplicationRole;
};
type ProfilePrivacy = variant { Private; Public };
type ProfileResponse = record {
  updated_on : nat64;
  profile_image : Asset;
  "principal" : principal;
  banner_image : Asset;
  about : text;
  country : text;
  username : text;
  starred : vec Subject;
  interests : vec nat32;
  city : text;
  created_on : nat64;
  email : text;
  website : text;
  terms_of_service : opt DocumentDetails;
  display_name : text;
  extra : text;
  privacy_policy : opt DocumentDetails;
  pinned : vec Subject;
  privacy : ProfilePrivacy;
  wallets : vec WalletResponse;
  state_or_province : text;
  first_name : text;
  last_name : text;
  causes : vec nat32;
  code_of_conduct : opt DocumentDetails;
  date_of_birth : nat64;
  skills : vec nat32;
  application_role : ApplicationRole;
};
type RelationNotificationType = variant {
  FriendRequest : FriendRequestResponse;
  FriendRequestDecline : FriendRequestResponse;
  FriendRemove : principal;
  FriendRequestReminder : nat64;
  BlockUser : principal;
  FriendRequestRemove : nat64;
  FriendRequestAccept : FriendRequestResponse;
};
type RelationType = variant { Blocked; Friend };
type ReportFilter = variant {
  SubjectType : SubjectType;
  None;
  GroupId : nat64;
  ReportedBy : principal;
  CreatedOn : DateRange;
  Subject : Subject;
};
type ReportResponse = record {
  id : nat64;
  subject : SubjectResponse;
  created_on : nat64;
  message : text;
  reported_by : principal;
};
type ReportSort = variant {
  SubjectType : SortDirection;
  ReportedBy : SortDirection;
  CreatedOn : SortDirection;
  Subject : SortDirection;
};
type Result = variant { Ok : bool; Err : ApiError };
type Result_1 = variant { Ok : Attendee; Err : ApiError };
type Result_10 = variant { Ok; Err : ApiError };
type Result_11 = variant { Ok : nat64; Err : ApiError };
type Result_12 = variant { Ok : record { bool; bool; bool }; Err : ApiError };
type Result_13 = variant { Ok : vec JoinedAttendeeResponse; Err : ApiError };
type Result_14 = variant { Ok : vec principal; Err : ApiError };
type Result_15 = variant {
  Ok : vec record { ProfileResponse; vec text };
  Err : ApiError;
};
type Result_16 = variant { Ok : vec InviteAttendeeResponse; Err : ApiError };
type Result_17 = variant {
  Ok : vec record { ProfileResponse; InviteAttendeeResponse };
  Err : ApiError;
};
type Result_18 = variant { Ok : PagedResponse; Err : ApiError };
type Result_19 = variant { Ok : vec InviteMemberResponse; Err : ApiError };
type Result_2 = variant { Ok : Member; Err : ApiError };
type Result_20 = variant {
  Ok : vec record { InviteMemberResponse; ProfileResponse };
  Err : ApiError;
};
type Result_21 = variant { Ok : JoinedMemberResponse; Err : ApiError };
type Result_22 = variant {
  Ok : record { JoinedMemberResponse; ProfileResponse };
  Err : ApiError;
};
type Result_23 = variant { Ok : vec JoinedMemberResponse; Err : ApiError };
type Result_24 = variant {
  Ok : vec record { JoinedMemberResponse; ProfileResponse };
  Err : ApiError;
};
type Result_25 = variant { Ok : vec Role; Err : ApiError };
type Result_26 = variant { Ok : PagedResponse_1; Err : ApiError };
type Result_27 = variant { Ok : vec text; Err : ApiError };
type Result_28 = variant { Ok : PagedResponse_2; Err : ApiError };
type Result_29 = variant { Ok : InviteAttendeeResponse; Err : ApiError };
type Result_3 = variant { Ok : JoinedAttendeeResponse; Err : ApiError };
type Result_30 = variant {
  Ok : vec record { nat64; UserNotificationData };
  Err : ApiError;
};
type Result_31 = variant { Ok; Err : text };
type Result_32 = variant { Ok : CanisterOutputCertifiedMessages; Err : text };
type Result_4 = variant { Ok : EventResponse; Err : ApiError };
type Result_5 = variant { Ok : FriendRequestResponse; Err : ApiError };
type Result_6 = variant { Ok : GroupResponse; Err : ApiError };
type Result_7 = variant { Ok : ProfileResponse; Err : ApiError };
type Result_8 = variant { Ok : ReportResponse; Err : ApiError };
type Result_9 = variant { Ok : Role; Err : ApiError };
type Role = record {
  permissions : vec Permission;
  name : text;
  color : text;
  protected : bool;
  index : opt nat64;
};
type SortDirection = variant { Asc; Desc };
type Subject = variant {
  Event : nat64;
  Group : nat64;
  Attendee : principal;
  None;
  Member : principal;
  Profile : principal;
};
type SubjectResponse = variant {
  Event : opt record { nat64; Event };
  Group : opt record { nat64; Group };
  Attendee : opt record { principal; Attendee };
  None;
  Member : opt record { principal; Member };
  Profile : opt record { principal; Profile };
};
type SubjectType = variant { Event; Group; Attendee; None; Member; Profile };
type TokenGated = record {
  "principal" : principal;
  name : text;
  description : text;
  amount : nat64;
  standard : text;
};
type TransactionNotificationType = variant {
  SingleTransaction : nat64;
  MultisigTransaction : nat64;
  MultipleTransaction : vec nat64;
  Airdrop;
};
type UpdateEvent = record {
  banner_image : Asset;
  owner : principal;
  metadata : opt text;
  date : DateRange;
  name : text;
  tags : vec nat32;
  description : text;
  website : text;
  privacy : Privacy;
  image : Asset;
  location : Location;
};
type UpdateGroup = record {
  banner_image : Asset;
  name : text;
  tags : vec nat32;
  description : text;
  website : text;
  privacy : Privacy;
  image : Asset;
  privacy_gated_type_amount : opt nat64;
  location : Location;
};
type UpdateProfile = record {
  profile_image : Asset;
  banner_image : Asset;
  about : text;
  country : text;
  interests : vec nat32;
  city : text;
  email : opt text;
  website : text;
  display_name : text;
  extra : text;
  privacy : ProfilePrivacy;
  state_or_province : text;
  first_name : text;
  last_name : text;
  causes : vec nat32;
  date_of_birth : nat64;
  skills : vec nat32;
};
type UserNotificationData = record { is_read : bool; is_sender : bool };
type ValidationResponse = record { field : text; message : text };
type WSMessage = variant {
  Error : ApiError;
  Notification : NotificationResponse;
  SendNotification : record { principal; NotificationResponse };
  UnreadCount : nat64;
};
type Wallet = record { provider : text; is_primary : bool };
type WalletResponse = record {
  "principal" : principal;
  provider : text;
  is_primary : bool;
};
type WebsocketMessage = record {
  sequence_num : nat64;
  content : vec nat8;
  client_key : ClientKey;
  timestamp : nat64;
  is_service_message : bool;
};
service : () -> {
  __get_candid_interface_tmp_hack : () -> (text) query;
  _dev_check_attendees_sync : (principal, nat64) -> (
      record { text; bool },
      record { text; bool },
    ) query;
  _dev_check_events_sync : (nat64, nat64) -> (
      record { text; bool },
      record { text; bool },
    ) query;
  _dev_check_member_sync : (principal, nat64) -> (
      record { text; bool },
      record { text; bool },
    ) query;
  _dev_clear_friend_request : (text) -> (bool);
  _dev_clear_notifications : (text) -> (bool);
  _expose : () -> (opt WSMessage) query;
  accept_friend_request : (nat64) -> (Result);
  accept_owner_request_event_invite : (nat64) -> (Result_1);
  accept_owner_request_group_invite : (nat64) -> (Result_2);
  accept_user_request_event_invite : (nat64, nat64, principal) -> (Result_3);
  accept_user_request_group_invite : (nat64, principal) -> (Result_2);
  add_event : (PostEvent) -> (Result_4);
  add_friend_request : (principal, text) -> (Result_5);
  add_group : (PostGroup, opt text) -> (Result_6);
  add_pinned : (Subject) -> (Result_7);
  add_profile : (PostProfile) -> (Result_7);
  add_report : (PostReport) -> (Result_8);
  add_role_to_group : (nat64, text, text, nat64) -> (Result_9);
  add_starred : (Subject) -> (Result_7);
  add_wallet_to_group : (nat64, principal, text) -> (Result_6);
  add_wallet_to_profile : (PostWallet) -> (Result_7);
  approve_code_of_conduct : (nat64) -> (Result);
  approve_privacy_policy : (nat64) -> (Result);
  approve_terms_of_service : (nat64) -> (Result);
  assign_role : (nat64, text, principal) -> (Result_2);
  ban_group_member : (nat64, principal) -> (Result_10);
  block_user : (principal) -> (Result_7);
  boost : (Subject, nat64) -> (Result_11);
  cancel_event : (nat64, nat64, text) -> (Result_10);
  check_new_stores : () -> (vec text) query;
  decline_friend_request : (nat64) -> (Result);
  decline_owner_request_event_invite : (nat64) -> (Result_1);
  decline_owner_request_group_invite : (nat64) -> (Result_2);
  decline_user_request_event_invite : (nat64, nat64, principal) -> (Result_3);
  decline_user_request_group_invite : (nat64, principal) -> (Result_2);
  delete_event : (nat64, nat64) -> (Result_10);
  delete_group : (nat64) -> (Result_12);
  edit_event : (nat64, nat64, UpdateEvent) -> (Result_4);
  edit_group : (nat64, UpdateGroup) -> (Result_6);
  edit_profile : (UpdateProfile) -> (Result_7);
  edit_role_permissions : (nat64, text, vec PostPermission) -> (Result);
  get_attending_from_principal : (principal) -> (Result_13) query;
  get_banned_group_members : (nat64) -> (Result_14) query;
  get_boosted_events : () -> (vec EventResponse) query;
  get_boosted_groups : () -> (vec GroupResponse) query;
  get_connected_clients : () -> (vec principal) query;
  get_e8s_per_day_boost_cost : () -> (nat64) query;
  get_event : (nat64) -> (Result_4) query;
  get_event_attendees : (nat64) -> (Result_13) query;
  get_event_attendees_profiles_and_roles : (nat64) -> (Result_15) query;
  get_event_count : (opt vec nat64, opt text) -> (EventsCount) query;
  get_event_invites : (nat64, nat64) -> (Result_16) query;
  get_event_invites_with_profiles : (nat64) -> (Result_17) query;
  get_events : (nat64, nat64, EventSort, vec EventFilter) -> (Result_18) query;
  get_group : (nat64) -> (Result_6) query;
  get_group_by_name : (text) -> (Result_6) query;
  get_group_invites : (nat64) -> (Result_19) query;
  get_group_invites_with_profiles : (nat64) -> (Result_20) query;
  get_group_member : (nat64, principal) -> (Result_21) query;
  get_group_member_with_profile : (nat64, principal) -> (Result_22) query;
  get_group_members : (nat64) -> (Result_23) query;
  get_group_members_with_profiles : (nat64) -> (Result_24) query;
  get_group_roles : (nat64) -> (Result_25);
  get_groups : (nat64, nat64, vec GroupFilter, GroupSort) -> (Result_26) query;
  get_groups_by_id : (vec nat64) -> (vec GroupResponse) query;
  get_groups_count : (opt text) -> (GroupsCount) query;
  get_groups_for_members : (vec principal) -> (vec JoinedMemberResponse) query;
  get_incoming_friend_requests : () -> (vec FriendRequestResponse) query;
  get_incoming_friend_requests_with_profile : () -> (
      vec record { FriendRequestResponse; ProfileResponse },
    ) query;
  get_member_roles : (nat64, principal) -> (Result_27) query;
  get_notifications : () -> (vec NotificationResponse) query;
  get_outgoing_friend_requests : () -> (vec FriendRequestResponse) query;
  get_outgoing_friend_requests_with_profile : () -> (
      vec record { FriendRequestResponse; ProfileResponse },
    ) query;
  get_pinned_by_subject_type : (SubjectType) -> (vec SubjectResponse) query;
  get_profile : (principal) -> (Result_7) query;
  get_profiles : (vec principal) -> (vec ProfileResponse) query;
  get_relations : (RelationType) -> (vec principal) query;
  get_relations_count : (RelationType) -> (nat64) query;
  get_relations_with_profiles : (RelationType) -> (vec ProfileResponse) query;
  get_remaining_boost_time_in_seconds : (Subject) -> (Result_11) query;
  get_report : (nat64, nat64) -> (Result_8) query;
  get_reports : (nat64, nat64, ReportSort, vec ReportFilter, nat64) -> (
      Result_28,
    ) query;
  get_self_attendee : () -> (Result_1) query;
  get_self_events : () -> (vec EventResponse) query;
  get_self_groups : () -> (vec GroupResponse) query;
  get_self_member : () -> (Result_2) query;
  get_starred_by_subject_type : (SubjectType) -> (vec nat64) query;
  get_unread_notifications : () -> (vec NotificationResponse) query;
  http_request : (HttpRequest) -> (HttpResponse) query;
  invite_to_event : (nat64, nat64, principal) -> (Result_29);
  invite_to_group : (nat64, principal) -> (Result_2);
  join_event : (nat64) -> (Result_3);
  join_group : (nat64, opt text) -> (Result_21);
  leave_event : (nat64) -> (Result_10);
  leave_group : (nat64) -> (Result_10);
  mark_notifications_as_read : (vec nat64, bool) -> (Result_30);
  migrate : () -> (vec vec text);
  remove_attendee_from_event : (nat64, nat64, principal) -> (Result_10);
  remove_attendee_invite_from_event : (nat64, nat64, principal) -> (Result_10);
  remove_ban_from_group_member : (nat64, principal) -> (Result_10);
  remove_event_invite : (nat64) -> (Result_10);
  remove_friend : (principal) -> (Result_7);
  remove_friend_request : (nat64) -> (Result);
  remove_group_role : (nat64, text) -> (Result);
  remove_invite : (nat64) -> (Result_10);
  remove_member_from_group : (nat64, principal) -> (Result_10);
  remove_member_invite_from_group : (nat64, principal) -> (Result_10);
  remove_member_role : (nat64, text, principal) -> (Result_2);
  remove_notifications : (vec nat64) -> (
      vec record { nat64; UserNotificationData },
    );
  remove_pinned : (Subject) -> (Result_7);
  remove_starred : (Subject) -> (Result_7);
  remove_wallet_from_group : (nat64, principal) -> (Result_6);
  remove_wallet_from_profile : (principal) -> (Result_7);
  set_wallet_as_primary : (principal) -> (Result_7);
  unblock_user : (principal) -> (Result_7);
  ws_close : (CanisterWsCloseArguments) -> (Result_31);
  ws_get_messages : (CanisterWsGetMessagesArguments) -> (Result_32) query;
  ws_message : (CanisterWsMessageArguments, opt WSMessage) -> (Result_31);
  ws_open : (CanisterWsOpenArguments) -> (Result_31);
}
=======
>>>>>>> 2cd48472
<|MERGE_RESOLUTION|>--- conflicted
+++ resolved
@@ -1,4 +1,3 @@
-<<<<<<< HEAD
 type Address = record {
   street : text;
   country : text;
@@ -321,6 +320,14 @@
   Physical : PhysicalLocation;
   MultiLocation : MultiLocation;
 };
+type LogType = variant { Error; Info; Warning };
+type Logger = record {
+  "principal" : opt principal;
+  source : opt text;
+  data : opt text;
+  description : text;
+  created_on : nat64;
+};
 type Manifest = record { entries : vec ChunkData };
 type Member = record {
   invites : vec record { nat64; MemberInvite };
@@ -428,6 +435,12 @@
   image : Asset;
   privacy_gated_type_amount : opt nat64;
   location : Location;
+};
+type PostLog = record {
+  source : opt text;
+  data : opt text;
+  log_type : LogType;
+  description : text;
 };
 type PostPermission = record { name : text; actions : PermissionActions };
 type PostProfile = record {
@@ -577,12 +590,13 @@
 type Result_28 = variant { Ok : PagedResponse_2; Err : ApiError };
 type Result_29 = variant { Ok : InviteAttendeeResponse; Err : ApiError };
 type Result_3 = variant { Ok : JoinedAttendeeResponse; Err : ApiError };
-type Result_30 = variant {
+type Result_30 = variant { Ok : record { nat64; Logger }; Err : ApiError };
+type Result_31 = variant {
   Ok : vec record { nat64; UserNotificationData };
   Err : ApiError;
 };
-type Result_31 = variant { Ok; Err : text };
-type Result_32 = variant { Ok : CanisterOutputCertifiedMessages; Err : text };
+type Result_32 = variant { Ok; Err : text };
+type Result_33 = variant { Ok : CanisterOutputCertifiedMessages; Err : text };
 type Result_4 = variant { Ok : EventResponse; Err : ApiError };
 type Result_5 = variant { Ok : FriendRequestResponse; Err : ApiError };
 type Result_6 = variant { Ok : GroupResponse; Err : ApiError };
@@ -773,6 +787,7 @@
   get_incoming_friend_requests_with_profile : () -> (
       vec record { FriendRequestResponse; ProfileResponse },
     ) query;
+  get_latest_logs : (nat64) -> (vec Logger) query;
   get_member_roles : (nat64, principal) -> (Result_27) query;
   get_notifications : () -> (vec NotificationResponse) query;
   get_outgoing_friend_requests : () -> (vec FriendRequestResponse) query;
@@ -803,7 +818,10 @@
   join_group : (nat64, opt text) -> (Result_21);
   leave_event : (nat64) -> (Result_10);
   leave_group : (nat64) -> (Result_10);
-  mark_notifications_as_read : (vec nat64, bool) -> (Result_30);
+  log : (PostLog) -> (Result_30);
+  log_size : () -> (nat64) query;
+  log_with_caller : (PostLog) -> (Result_30);
+  mark_notifications_as_read : (vec nat64, bool) -> (Result_31);
   migrate : () -> (vec vec text);
   remove_attendee_from_event : (nat64, nat64, principal) -> (Result_10);
   remove_attendee_invite_from_event : (nat64, nat64, principal) -> (Result_10);
@@ -825,10 +843,8 @@
   remove_wallet_from_profile : (principal) -> (Result_7);
   set_wallet_as_primary : (principal) -> (Result_7);
   unblock_user : (principal) -> (Result_7);
-  ws_close : (CanisterWsCloseArguments) -> (Result_31);
-  ws_get_messages : (CanisterWsGetMessagesArguments) -> (Result_32) query;
-  ws_message : (CanisterWsMessageArguments, opt WSMessage) -> (Result_31);
-  ws_open : (CanisterWsOpenArguments) -> (Result_31);
-}
-=======
->>>>>>> 2cd48472
+  ws_close : (CanisterWsCloseArguments) -> (Result_32);
+  ws_get_messages : (CanisterWsGetMessagesArguments) -> (Result_33) query;
+  ws_message : (CanisterWsMessageArguments, opt WSMessage) -> (Result_32);
+  ws_open : (CanisterWsOpenArguments) -> (Result_32);
+}