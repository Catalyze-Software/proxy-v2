type Address = record {
  street : text;
  country : text;
  city : text;
  postal_code : text;
  label : text;
  state_or_province : text;
  house_number : text;
  house_number_addition : text;
};
type ApiError = record {
  tag : opt text;
  info : opt vec text;
  method_name : opt text;
  message : opt text;
  timestamp : nat64;
  error_type : ApiErrorType;
};
type ApiErrorType = variant {
  Duplicate;
  SerializeError;
  DeserializeError;
  NotFound;
  ValidationError : vec ValidationResponse;
  Unsupported;
  Unauthorized;
  Unexpected;
  NotImplemented;
  BadRequest;
};
type ApplicationRole = variant {
  Blocked;
  Guest;
  Member;
  Banned;
  Admin;
  Moderator;
  Leader;
  Owner;
  Watcher;
};
type Asset = variant { Url : text; None; CanisterStorage : CanisterStorage };
type Attendee = record {
  invites : vec record { nat64; AttendeeInvite };
  joined : vec record { nat64; AttendeeJoin };
};
type AttendeeInvite = record {
  updated_at : nat64;
  invite_type : InviteType;
  created_at : nat64;
  notification_id : opt nat64;
  group_id : nat64;
};
type AttendeeJoin = record {
  updated_at : nat64;
  created_at : nat64;
  group_id : nat64;
};
type Boost = record {
  updated_at : nat64;
  subject : Subject;
  owner : principal;
  seconds : nat64;
  created_at : nat64;
  blockheight : nat64;
  notification_id : opt nat64;
};
type CanisterOutputCertifiedMessages = record {
  messages : vec CanisterOutputMessage;
  cert : vec nat8;
  tree : vec nat8;
  is_end_of_queue : bool;
};
type CanisterOutputMessage = record {
  key : text;
  content : vec nat8;
  client_key : ClientKey;
};
type CanisterStorage = variant { None; Manifest : Manifest; Chunk : ChunkData };
type CanisterWsCloseArguments = record { client_key : ClientKey };
type CanisterWsGetMessagesArguments = record { nonce : nat64 };
type CanisterWsMessageArguments = record { msg : WebsocketMessage };
type CanisterWsOpenArguments = record {
  gateway_principal : principal;
  client_nonce : nat64;
};
type ChunkData = record {
  chunk_id : nat64;
  canister : principal;
  index : nat64;
};
type ClientKey = record { client_principal : principal; client_nonce : nat64 };
type DateRange = record { end_date : nat64; start_date : nat64 };
type DocumentDetails = record {
  approved_date : nat64;
  approved_version : nat64;
};
type Event = record {
  updated_on : nat64;
  banner_image : Asset;
  owner : principal;
  metadata : opt text;
  date : DateRange;
  name : text;
  tags : vec nat32;
  description : text;
  created_by : principal;
  created_on : nat64;
  website : text;
  privacy : Privacy;
  group_id : nat64;
  is_canceled : record { bool; text };
  image : Asset;
  location : Location;
  is_deleted : bool;
};
type EventCallerData = record {
  is_starred : bool;
  joined : opt JoinedAttendeeResponse;
  invite : opt InviteAttendeeResponse;
};
type EventFilter = variant {
  Ids : vec nat64;
  Tag : nat32;
  UpdatedOn : DateRange;
  Name : text;
  None;
  Groups : vec nat64;
  IsCanceled : bool;
  StartDate : DateRange;
  Owner : principal;
  CreatedOn : DateRange;
  EndDate : DateRange;
};
type EventNotificationType = variant {
  UserJoinEvent : record { nat64; nat64 };
  JoinEventOwnerRequestDecline : InviteAttendeeResponse;
  RemoveAttendeeByOwner : JoinedAttendeeResponse;
  EventReminder : nat64;
  JoinEventUserRequestAccept : InviteAttendeeResponse;
  RoleAssignByOwner : JoinedAttendeeResponse;
  JoinEventOwnerRequestAccept : InviteAttendeeResponse;
  JoinEventOwnerRequest : InviteAttendeeResponse;
  JoinEventUserRequest : InviteAttendeeResponse;
  JoinEventUserRequestDecline : InviteAttendeeResponse;
  UserLeaveEvent : record { nat64; nat64 };
  RemoveInviteByOwner : InviteAttendeeResponse;
};
type EventResponse = record {
  id : nat64;
  updated_on : nat64;
  banner_image : Asset;
  owner : principal;
  metadata : opt text;
  date : DateRange;
  attendee_count : nat64;
  name : text;
  tags : vec nat32;
  description : text;
  created_by : principal;
  created_on : nat64;
  website : text;
  boosted : opt Boost;
  privacy : Privacy;
  group_id : nat64;
  is_canceled : record { bool; text };
  image : Asset;
  caller_data : opt EventCallerData;
  location : Location;
  is_deleted : bool;
};
type EventSort = variant {
  UpdatedOn : SortDirection;
  StartDate : SortDirection;
  CreatedOn : SortDirection;
  EndDate : SortDirection;
};
type EventsCount = record {
  new : nat64;
  total : nat64;
  starred : nat64;
  invited : nat64;
  past : nat64;
  future : nat64;
  attending : nat64;
};
type FriendRequestResponse = record {
  id : nat64;
  to : principal;
  created_at : nat64;
  requested_by : principal;
  message : text;
};
type GatedType = variant { Neuron : vec NeuronGated; Token : vec TokenGated };
type Group = record {
  updated_on : nat64;
  banner_image : Asset;
  special_members : vec record { principal; text };
  owner : principal;
  name : text;
  matrix_space_id : text;
  tags : vec nat32;
  description : text;
  created_by : principal;
  created_on : nat64;
  website : text;
  notification_id : opt nat64;
  privacy : Privacy;
  wallets : vec record { principal; text };
  image : Asset;
  privacy_gated_type_amount : opt nat64;
  location : Location;
  roles : vec Role;
  is_deleted : bool;
};
type GroupCallerData = record {
  is_starred : bool;
  is_pinned : bool;
  joined : opt JoinedMemberResponse;
  invite : opt InviteMemberResponse;
};
type GroupFilter = variant {
  Ids : vec nat64;
  Tag : nat32;
  UpdatedOn : DateRange;
  Name : text;
  None;
  Owner : principal;
  CreatedOn : DateRange;
};
type GroupNotificationType = variant {
  UserLeaveGroup : nat64;
  UserJoinGroup : nat64;
  JoinGroupUserRequest : InviteMemberResponse;
  JoinGroupUserRequestDecline : InviteMemberResponse;
  RoleAssignByOwner : JoinedMemberResponse;
  JoinGroupOwnerRequest : InviteMemberResponse;
  RemoveMemberByOwner : JoinedMemberResponse;
  GroupReminder : nat64;
  JoinGroupOwnerRequestDecline : InviteMemberResponse;
  JoinGroupUserRequestAccept : InviteMemberResponse;
  RemoveInviteByOwner : InviteMemberResponse;
  JoinGroupOwnerRequestAccept : InviteMemberResponse;
};
type GroupResponse = record {
  id : nat64;
  updated_on : nat64;
  banner_image : Asset;
  owner : principal;
  name : text;
  matrix_space_id : text;
  tags : vec nat32;
  description : text;
  created_by : principal;
  created_on : nat64;
  website : text;
  boosted : opt Boost;
  privacy : Privacy;
  wallets : vec record { principal; text };
  events_count : nat64;
  image : Asset;
  caller_data : opt GroupCallerData;
  members_count : nat64;
  privacy_gated_type_amount : opt nat64;
  location : Location;
  roles : vec Role;
  is_deleted : bool;
};
type GroupSort = variant {
  UpdatedOn : SortDirection;
  MemberCount : SortDirection;
  Name : SortDirection;
  CreatedOn : SortDirection;
};
type GroupsCount = record {
  new : nat64;
  total : nat64;
  starred : nat64;
  invited : nat64;
  joined : nat64;
};
type HttpHeader = record { value : text; name : text };
type HttpRequest = record {
  url : text;
  method : text;
  body : vec nat8;
  headers : vec record { text; text };
};
type HttpResponse = record {
  status : nat;
  body : vec nat8;
  headers : vec HttpHeader;
};
type InviteAttendeeResponse = record {
  "principal" : principal;
  invite_type : InviteType;
  group_id : nat64;
  event_id : nat64;
};
type InviteMemberResponse = record {
  "principal" : principal;
  group_id : nat64;
  invite : opt MemberInvite;
};
type InviteType = variant { OwnerRequest; UserRequest };
type Join = record { updated_at : nat64; created_at : nat64; roles : vec text };
type JoinedAttendeeResponse = record {
  "principal" : principal;
  group_id : nat64;
  event_id : nat64;
};
type JoinedMemberResponse = record {
  "principal" : principal;
  group_id : nat64;
  roles : vec text;
};
type Location = variant {
  None;
  Digital : text;
  Physical : PhysicalLocation;
  MultiLocation : MultiLocation;
};
type LogType = variant { Error; Info; Warning };
type Logger = record {
  "principal" : opt principal;
  source : opt text;
  data : opt text;
  description : text;
  created_on : nat64;
};
type Manifest = record { entries : vec ChunkData };
type Member = record {
  invites : vec record { nat64; MemberInvite };
  joined : vec record { nat64; Join };
};
type MemberInvite = record {
  updated_at : nat64;
  invite_type : InviteType;
  created_at : nat64;
  notification_id : opt nat64;
};
type MetadataValue = variant {
  Int : int;
  Nat : nat;
  Blob : vec nat8;
  Text : text;
};
type MultiLocation = record { physical : PhysicalLocation; digital : text };
type NeuronGated = record {
  governance_canister : principal;
  name : text;
  description : text;
  ledger_canister : principal;
  rules : vec NeuronGatedRules;
};
type NeuronGatedRules = variant {
  IsDisolving : bool;
  MinStake : nat64;
  MinAge : nat64;
  MinDissolveDelay : nat64;
};
type Notification = record {
  updated_at : nat64;
  metadata : opt text;
  is_accepted : opt bool;
  is_actionable : bool;
  created_at : nat64;
  sender : principal;
  notification_type : NotificationType;
  processed_by : opt principal;
};
type NotificationResponse = record {
  id : opt nat64;
  user_data : opt UserNotificationData;
  notification : Notification;
};
type NotificationType = variant {
  Event : EventNotificationType;
  Relation : RelationNotificationType;
  Group : GroupNotificationType;
  Transaction : TransactionNotificationType;
};
type PagedResponse = record {
  total : nat64;
  data : vec EventResponse;
  page : nat64;
  limit : nat64;
  number_of_pages : nat64;
};
type PagedResponse_1 = record {
  total : nat64;
  data : vec GroupResponse;
  page : nat64;
  limit : nat64;
  number_of_pages : nat64;
};
type PagedResponse_2 = record {
  total : nat64;
  data : vec ReportResponse;
  page : nat64;
  limit : nat64;
  number_of_pages : nat64;
};
type Permission = record {
  name : text;
  actions : PermissionActions;
  protected : bool;
};
type PermissionActions = record {
  edit : bool;
  read : bool;
  delete : bool;
  write : bool;
};
type PhysicalLocation = record {
  longtitude : float32;
  address : Address;
  lattitude : float32;
};
type PostEvent = record {
  banner_image : Asset;
  metadata : opt text;
  date : DateRange;
  name : text;
  tags : vec nat32;
  description : text;
  website : text;
  privacy : Privacy;
  group_id : nat64;
  image : Asset;
  location : Location;
};
type PostGroup = record {
  banner_image : Asset;
  name : text;
  matrix_space_id : text;
  tags : vec nat32;
  description : text;
  website : text;
  privacy : Privacy;
  image : Asset;
  privacy_gated_type_amount : opt nat64;
  location : Location;
};
type PostLog = record {
  source : opt text;
  data : opt text;
  log_type : LogType;
  description : text;
};
type PostPermission = record { name : text; actions : PermissionActions };
type PostProfile = record {
  username : text;
  display_name : text;
  extra : text;
  privacy : ProfilePrivacy;
  first_name : text;
  last_name : text;
};
type PostReport = record {
  subject : Subject;
  group_id : nat64;
  message : text;
};
type PostWallet = record { "principal" : principal; provider : text };
type Privacy = variant { Gated : GatedType; Private; Public; InviteOnly };
type Profile = record {
  updated_on : nat64;
  profile_image : Asset;
  banner_image : Asset;
  about : text;
  country : text;
  username : text;
  starred : vec Subject;
  interests : vec nat32;
  city : text;
  created_on : nat64;
  email : text;
  website : text;
  terms_of_service : opt DocumentDetails;
  display_name : text;
  extra : text;
  privacy_policy : opt DocumentDetails;
  notification_id : opt nat64;
  pinned : vec Subject;
  privacy : ProfilePrivacy;
  wallets : vec record { principal; Wallet };
  state_or_province : text;
  first_name : text;
  last_name : text;
  causes : vec nat32;
  code_of_conduct : opt DocumentDetails;
  date_of_birth : nat64;
  skills : vec nat32;
  relations : vec record { principal; text };
  application_role : ApplicationRole;
};
type ProfilePrivacy = variant { Private; Public };
type ProfileResponse = record {
  updated_on : nat64;
  profile_image : Asset;
  "principal" : principal;
  banner_image : Asset;
  about : text;
  country : text;
  username : text;
  starred : vec Subject;
  interests : vec nat32;
  city : text;
  created_on : nat64;
  email : text;
  website : text;
  terms_of_service : opt DocumentDetails;
  display_name : text;
  extra : text;
  privacy_policy : opt DocumentDetails;
  pinned : vec Subject;
  privacy : ProfilePrivacy;
  wallets : vec WalletResponse;
  state_or_province : text;
  first_name : text;
  last_name : text;
  causes : vec nat32;
  code_of_conduct : opt DocumentDetails;
  date_of_birth : nat64;
  skills : vec nat32;
  application_role : ApplicationRole;
};
type RelationNotificationType = variant {
  FriendRequest : FriendRequestResponse;
  FriendRequestDecline : FriendRequestResponse;
  FriendRemove : principal;
  FriendRequestReminder : nat64;
  BlockUser : principal;
  FriendRequestRemove : nat64;
  FriendRequestAccept : FriendRequestResponse;
};
type RelationType = variant { Blocked; Friend };
type ReportFilter = variant {
  SubjectType : SubjectType;
  None;
  GroupId : nat64;
  ReportedBy : principal;
  CreatedOn : DateRange;
  Subject : Subject;
};
type ReportResponse = record {
  id : nat64;
  subject : SubjectResponse;
  created_on : nat64;
  message : text;
  reported_by : principal;
};
type ReportSort = variant {
  SubjectType : SortDirection;
  ReportedBy : SortDirection;
  CreatedOn : SortDirection;
  Subject : SortDirection;
};
type Result = variant { Ok : principal; Err : text };
type Result_1 = variant { Ok : bool; Err : ApiError };
type Result_10 = variant { Ok : Role; Err : ApiError };
type Result_11 = variant { Ok : Topic; Err : ApiError };
type Result_12 = variant { Ok; Err : ApiError };
type Result_13 = variant { Ok : nat64; Err : ApiError };
type Result_14 = variant { Ok : record { bool; bool; bool }; Err : ApiError };
type Result_15 = variant { Ok : vec Topic; Err : ApiError };
type Result_16 = variant { Ok : vec JoinedAttendeeResponse; Err : ApiError };
type Result_17 = variant { Ok : vec principal; Err : ApiError };
type Result_18 = variant {
  Ok : vec record { ProfileResponse; vec text };
  Err : ApiError;
};
type Result_19 = variant { Ok : vec InviteAttendeeResponse; Err : ApiError };
type Result_2 = variant { Ok : Attendee; Err : ApiError };
type Result_20 = variant {
  Ok : vec record { ProfileResponse; InviteAttendeeResponse };
  Err : ApiError;
};
type Result_21 = variant { Ok : PagedResponse; Err : ApiError };
type Result_22 = variant { Ok : vec InviteMemberResponse; Err : ApiError };
type Result_23 = variant {
  Ok : vec record { InviteMemberResponse; ProfileResponse };
  Err : ApiError;
};
type Result_24 = variant { Ok : JoinedMemberResponse; Err : ApiError };
type Result_25 = variant {
  Ok : record { JoinedMemberResponse; ProfileResponse };
  Err : ApiError;
};
type Result_26 = variant { Ok : vec JoinedMemberResponse; Err : ApiError };
type Result_27 = variant {
  Ok : vec record { JoinedMemberResponse; ProfileResponse };
  Err : ApiError;
};
type Result_28 = variant { Ok : vec Role; Err : ApiError };
type Result_29 = variant { Ok : PagedResponse_1; Err : ApiError };
type Result_3 = variant { Ok : Member; Err : ApiError };
type Result_30 = variant { Ok : vec text; Err : ApiError };
type Result_31 = variant { Ok : PagedResponse_2; Err : ApiError };
type Result_32 = variant { Ok : InviteAttendeeResponse; Err : ApiError };
type Result_33 = variant { Ok : record { nat64; Logger }; Err : ApiError };
type Result_34 = variant {
  Ok : vec record { nat64; UserNotificationData };
  Err : ApiError;
};
type Result_35 = variant { Ok; Err : text };
type Result_36 = variant { Ok : CanisterOutputCertifiedMessages; Err : text };
type Result_4 = variant { Ok : JoinedAttendeeResponse; Err : ApiError };
type Result_5 = variant { Ok : EventResponse; Err : ApiError };
type Result_6 = variant { Ok : FriendRequestResponse; Err : ApiError };
type Result_7 = variant { Ok : GroupResponse; Err : ApiError };
type Result_8 = variant { Ok : ProfileResponse; Err : ApiError };
type Result_9 = variant { Ok : ReportResponse; Err : ApiError };
type Role = record {
  permissions : vec Permission;
  name : text;
  color : text;
  protected : bool;
  index : opt nat64;
};
type SortDirection = variant { Asc; Desc };
type Subject = variant {
  Event : nat64;
  Group : nat64;
  Attendee : principal;
  None;
  Member : principal;
  Profile : principal;
};
type SubjectResponse = variant {
  Event : opt record { nat64; Event };
  Group : opt record { nat64; Group };
  Attendee : opt record { principal; Attendee };
  None;
  Member : opt record { principal; Member };
  Profile : opt record { principal; Profile };
};
type SubjectType = variant { Event; Group; Attendee; None; Member; Profile };
type TokenGated = record {
  "principal" : principal;
  name : text;
  description : text;
  amount : nat64;
  standard : text;
};
type Topic = record { id : nat64; value : text; kind : TopicKind };
type TopicKind = variant { Tag; Interest; Skill };
type TransactionCompleteData = record {
  metadata : vec record { text; MetadataValue };
  sender : principal;
  total_amount_distributed : nat;
  canister : principal;
  receiver_count : nat64;
};
type TransactionData = record {
  fee : nat;
  metadata : vec record { text; MetadataValue };
  memo : opt vec nat8;
  sender : principal;
  canister : principal;
  amount : nat;
  block_height : nat;
  receiver : principal;
};
type TransactionNotificationType = variant {
  SingleTransaction : TransactionData;
  TransactionsComplete : TransactionCompleteData;
};
type UpdateEvent = record {
  banner_image : Asset;
  owner : principal;
  metadata : opt text;
  date : DateRange;
  name : text;
  tags : vec nat32;
  description : text;
  website : text;
  privacy : Privacy;
  image : Asset;
  location : Location;
};
type UpdateGroup = record {
  banner_image : Asset;
  name : text;
  tags : vec nat32;
  description : text;
  website : text;
  privacy : Privacy;
  image : Asset;
  privacy_gated_type_amount : opt nat64;
  location : Location;
};
type UpdateProfile = record {
  profile_image : Asset;
  banner_image : Asset;
  about : text;
  country : text;
  interests : vec nat32;
  city : text;
  email : opt text;
  website : text;
  display_name : text;
  extra : text;
  privacy : ProfilePrivacy;
  state_or_province : text;
  first_name : text;
  last_name : text;
  causes : vec nat32;
  date_of_birth : nat64;
  skills : vec nat32;
};
type UserNotificationData = record { is_read : bool; is_sender : bool };
type ValidationResponse = record { field : text; message : text };
type WSMessage = variant {
  Error : ApiError;
  Notification : NotificationResponse;
  SendNotification : record { principal; NotificationResponse };
  UnreadCount : nat64;
};
type Wallet = record { provider : text; is_primary : bool };
type WalletResponse = record {
  "principal" : principal;
  provider : text;
  is_primary : bool;
};
type WebsocketMessage = record {
  sequence_num : nat64;
  content : vec nat8;
  client_key : ClientKey;
  timestamp : nat64;
  is_service_message : bool;
};
service : () -> {
  __get_candid_interface_tmp_hack : () -> (text) query;
  _dev_check_attendees_sync : (principal, nat64) -> (
      record { text; bool },
      record { text; bool },
    ) query;
  _dev_check_events_sync : (nat64, nat64) -> (
      record { text; bool },
      record { text; bool },
    ) query;
  _dev_check_member_sync : (principal, nat64) -> (
      record { text; bool },
      record { text; bool },
    ) query;
  _dev_create_canister : (vec principal) -> (Result);
  _expose : () -> (opt WSMessage) query;
  accept_friend_request : (nat64) -> (Result_1);
  accept_owner_request_event_invite : (nat64) -> (Result_2);
  accept_owner_request_group_invite : (nat64) -> (Result_3);
  accept_user_request_event_invite : (nat64, nat64, principal) -> (Result_4);
  accept_user_request_group_invite : (nat64, principal) -> (Result_3);
  add_event : (PostEvent) -> (Result_5);
  add_friend_request : (principal, text) -> (Result_6);
  add_group : (PostGroup, opt text) -> (Result_7);
  add_pinned : (Subject) -> (Result_8);
  add_profile : (PostProfile) -> (Result_8);
  add_report : (PostReport) -> (Result_9);
  add_role_to_group : (nat64, text, text, nat64) -> (Result_10);
  add_starred : (Subject) -> (Result_8);
  add_topic : (TopicKind, text) -> (Result_11);
  add_transaction_notification : (TransactionData) -> (bool);
  add_transactions_complete_notification : (TransactionCompleteData) -> (bool);
  add_wallet_to_group : (nat64, principal, text) -> (Result_7);
  add_wallet_to_profile : (PostWallet) -> (Result_8);
  approve_code_of_conduct : (nat64) -> (Result_1);
  approve_privacy_policy : (nat64) -> (Result_1);
  approve_terms_of_service : (nat64) -> (Result_1);
  assign_role : (nat64, text, principal) -> (Result_3);
  ban_group_member : (nat64, principal) -> (Result_12);
  block_user : (principal) -> (Result_8);
  boost : (Subject, nat64) -> (Result_13);
  cancel_event : (nat64, nat64, text) -> (Result_12);
  check_new_stores : () -> (vec text) query;
  decline_friend_request : (nat64) -> (Result_1);
  decline_owner_request_event_invite : (nat64) -> (Result_2);
  decline_owner_request_group_invite : (nat64) -> (Result_3);
  decline_user_request_event_invite : (nat64, nat64, principal) -> (Result_4);
  decline_user_request_group_invite : (nat64, principal) -> (Result_3);
  delete_event : (nat64, nat64) -> (Result_12);
  delete_group : (nat64) -> (Result_14);
  edit_event : (nat64, nat64, UpdateEvent) -> (Result_5);
  edit_group : (nat64, UpdateGroup) -> (Result_7);
  edit_profile : (UpdateProfile) -> (Result_8);
  edit_role_permissions : (nat64, text, vec PostPermission) -> (Result_1);
  get_all_topics : (TopicKind) -> (Result_15) query;
  get_attending_from_principal : (principal) -> (Result_16) query;
  get_banned_group_members : (nat64) -> (Result_17) query;
  get_boosted_events : () -> (vec EventResponse) query;
  get_boosted_groups : () -> (vec GroupResponse) query;
  get_connected_clients : () -> (vec principal) query;
  get_e8s_per_day_boost_cost : () -> (nat64) query;
  get_event : (nat64) -> (Result_5) query;
  get_event_attendees : (nat64) -> (Result_16) query;
  get_event_attendees_profiles_and_roles : (nat64) -> (Result_18) query;
  get_event_count : (opt vec nat64, opt text) -> (EventsCount) query;
  get_event_invites : (nat64, nat64) -> (Result_19) query;
  get_event_invites_with_profiles : (nat64) -> (Result_20) query;
  get_events : (nat64, nat64, EventSort, vec EventFilter) -> (Result_21) query;
  get_group : (nat64) -> (Result_7) query;
  get_group_by_name : (text) -> (Result_7) query;
  get_group_invites : (nat64) -> (Result_22) query;
  get_group_invites_with_profiles : (nat64) -> (Result_23) query;
  get_group_member : (nat64, principal) -> (Result_24) query;
  get_group_member_with_profile : (nat64, principal) -> (Result_25) query;
  get_group_members : (nat64) -> (Result_26) query;
  get_group_members_with_profiles : (nat64) -> (Result_27) query;
  get_group_roles : (nat64) -> (Result_28);
  get_groups : (nat64, nat64, vec GroupFilter, GroupSort) -> (Result_29) query;
  get_groups_by_id : (vec nat64) -> (vec GroupResponse) query;
  get_groups_count : (opt text) -> (GroupsCount) query;
  get_groups_for_members : (vec principal) -> (vec JoinedMemberResponse) query;
  get_incoming_friend_requests : () -> (vec FriendRequestResponse) query;
  get_incoming_friend_requests_with_profile : () -> (
      vec record { FriendRequestResponse; ProfileResponse },
    ) query;
  get_latest_logs : (nat64) -> (vec Logger) query;
  get_member_roles : (nat64, principal) -> (Result_30) query;
  get_notifications : () -> (vec NotificationResponse) query;
  get_outgoing_friend_requests : () -> (vec FriendRequestResponse) query;
  get_outgoing_friend_requests_with_profile : () -> (
      vec record { FriendRequestResponse; ProfileResponse },
    ) query;
  get_pinned_by_subject_type : (SubjectType) -> (vec SubjectResponse) query;
  get_profile : (principal) -> (Result_8) query;
  get_profiles : (vec principal) -> (vec ProfileResponse) query;
  get_relations : (RelationType) -> (vec principal) query;
  get_relations_count : (RelationType) -> (nat64) query;
  get_relations_with_profiles : (RelationType) -> (vec ProfileResponse) query;
  get_remaining_boost_time_in_seconds : (Subject) -> (Result_13) query;
  get_report : (nat64, nat64) -> (Result_9) query;
  get_reports : (nat64, nat64, ReportSort, vec ReportFilter, nat64) -> (
      Result_31,
    ) query;
  get_self_attendee : () -> (Result_2) query;
  get_self_events : () -> (vec EventResponse) query;
  get_self_groups : () -> (vec GroupResponse) query;
  get_self_member : () -> (Result_3) query;
  get_starred_by_subject_type : (SubjectType) -> (vec nat64) query;
  get_topic : (TopicKind, nat64) -> (Result_11) query;
  get_topics : (TopicKind, vec nat64) -> (Result_15) query;
  get_unread_notifications : () -> (vec NotificationResponse) query;
  http_request : (HttpRequest) -> (HttpResponse) query;
  invite_to_event : (nat64, nat64, principal) -> (Result_32);
  invite_to_group : (nat64, principal) -> (Result_3);
  join_event : (nat64) -> (Result_4);
  join_group : (nat64, opt text) -> (Result_24);
  leave_event : (nat64) -> (Result_12);
  leave_group : (nat64) -> (Result_12);
  log : (PostLog) -> (Result_33);
  log_login : () -> (Result_33);
  log_size : () -> (nat64) query;
  log_with_caller : (PostLog) -> (Result_33);
  mark_notifications_as_read : (vec nat64, bool) -> (Result_34);
  migrate : () -> (vec vec text);
  remove_attendee_from_event : (nat64, nat64, principal) -> (Result_12);
  remove_attendee_invite_from_event : (nat64, nat64, principal) -> (Result_12);
  remove_ban_from_group_member : (nat64, principal) -> (Result_12);
  remove_event_invite : (nat64) -> (Result_12);
  remove_friend : (principal) -> (Result_8);
  remove_friend_request : (nat64) -> (Result_1);
  remove_group_role : (nat64, text) -> (Result_1);
  remove_invite : (nat64) -> (Result_12);
  remove_member_from_group : (nat64, principal) -> (Result_12);
  remove_member_invite_from_group : (nat64, principal) -> (Result_12);
  remove_member_role : (nat64, text, principal) -> (Result_3);
  remove_notifications : (vec nat64) -> (
      vec record { nat64; UserNotificationData },
    );
  remove_pinned : (Subject) -> (Result_8);
  remove_starred : (Subject) -> (Result_8);
  remove_wallet_from_group : (nat64, principal) -> (Result_7);
  remove_wallet_from_profile : (principal) -> (Result_8);
  set_wallet_as_primary : (principal) -> (Result_8);
<<<<<<< HEAD
=======
  store_stats : () -> (vec text) query;
>>>>>>> 504026fc
  test_log : () -> ();
  unblock_user : (principal) -> (Result_8);
  ws_close : (CanisterWsCloseArguments) -> (Result_35);
  ws_get_messages : (CanisterWsGetMessagesArguments) -> (Result_36) query;
  ws_message : (CanisterWsMessageArguments, opt WSMessage) -> (Result_35);
  ws_open : (CanisterWsOpenArguments) -> (Result_35);
}<|MERGE_RESOLUTION|>--- conflicted
+++ resolved
@@ -874,10 +874,7 @@
   remove_wallet_from_group : (nat64, principal) -> (Result_7);
   remove_wallet_from_profile : (principal) -> (Result_8);
   set_wallet_as_primary : (principal) -> (Result_8);
-<<<<<<< HEAD
-=======
   store_stats : () -> (vec text) query;
->>>>>>> 504026fc
   test_log : () -> ();
   unblock_user : (principal) -> (Result_8);
   ws_close : (CanisterWsCloseArguments) -> (Result_35);
