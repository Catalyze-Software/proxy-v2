type Activity = variant { UserActivity : principal; GroupMemberCount : nat64 };
type Address = record {
  street : text;
  country : text;
  city : text;
  postal_code : text;
  label : text;
  state_or_province : text;
  house_number : text;
  house_number_addition : text;
};
type ApiError = record {
  tag : opt text;
  info : opt vec text;
  method_name : opt text;
  message : opt text;
  timestamp : nat64;
  error_type : ApiErrorType;
};
type ApiErrorType = variant {
  Duplicate;
  SerializeError;
  DeserializeError;
  NotFound;
  ValidationError : vec ValidationResponse;
  Unsupported;
  Unauthorized;
  Unexpected;
  NotImplemented;
  BadRequest;
};
type ApplicationRole = variant {
  Blocked;
  Guest;
  Member;
  Banned;
  Admin;
  Moderator;
  Leader;
  Owner;
  Watcher;
};
type Asset = variant { Url : text; None; CanisterStorage : CanisterStorage };
type Attendee = record {
  invites : vec record { nat64; AttendeeInvite };
  joined : vec record { nat64; AttendeeJoin };
};
type AttendeeInvite = record {
  updated_at : nat64;
  invite_type : InviteType;
  created_at : nat64;
  notification_id : opt nat64;
  group_id : nat64;
};
type AttendeeJoin = record {
  updated_at : nat64;
  created_at : nat64;
  group_id : nat64;
};
type Boost = record {
  updated_at : nat64;
  subject : Subject;
  owner : principal;
  seconds : nat64;
  created_at : nat64;
  blockheight : nat64;
  notification_id : opt nat64;
};
type CanisterOutputCertifiedMessages = record {
  messages : vec CanisterOutputMessage;
  cert : blob;
  tree : blob;
  is_end_of_queue : bool;
};
type CanisterOutputMessage = record {
  key : text;
  content : blob;
  client_key : ClientKey;
};
type CanisterStorage = variant { None; Manifest : Manifest; Chunk : ChunkData };
type CanisterWsCloseArguments = record { client_key : ClientKey };
type CanisterWsGetMessagesArguments = record { nonce : nat64 };
type CanisterWsMessageArguments = record { msg : WebsocketMessage };
type CanisterWsOpenArguments = record {
  gateway_principal : principal;
  client_nonce : nat64;
};
type ChunkData = record {
  chunk_id : nat64;
  canister : principal;
  index : nat64;
};
type ClientKey = record { client_principal : principal; client_nonce : nat64 };
type DateRange = record { end_date : nat64; start_date : nat64 };
type DocumentDetails = record {
  approved_date : nat64;
  approved_version : nat64;
};
type Event = record {
  updated_on : nat64;
  banner_image : Asset;
  owner : principal;
  metadata : opt text;
  date : DateRange;
  name : text;
  tags : vec nat32;
  description : text;
  created_by : principal;
  created_on : nat64;
  website : text;
  privacy : Privacy;
  group_id : nat64;
  is_canceled : record { bool; text };
  image : Asset;
  location : Location;
  is_deleted : bool;
};
type EventCallerData = record {
  is_starred : bool;
  joined : opt JoinedAttendeeResponse;
  invite : opt InviteAttendeeResponse;
};
type EventFilter = variant {
  Ids : vec nat64;
  Tag : nat32;
  UpdatedOn : DateRange;
  Name : text;
  None;
  Groups : vec nat64;
  IsCanceled : bool;
  StartDate : DateRange;
  Owner : principal;
  CreatedOn : DateRange;
  EndDate : DateRange;
};
type EventNotificationType = variant {
  UserJoinEvent : record { nat64; nat64 };
  JoinEventOwnerRequestDecline : InviteAttendeeResponse;
  RemoveAttendeeByOwner : JoinedAttendeeResponse;
  EventReminder : nat64;
  JoinEventUserRequestAccept : InviteAttendeeResponse;
  RoleAssignByOwner : JoinedAttendeeResponse;
  JoinEventOwnerRequestAccept : InviteAttendeeResponse;
  JoinEventOwnerRequest : InviteAttendeeResponse;
  JoinEventUserRequest : InviteAttendeeResponse;
  JoinEventUserRequestDecline : InviteAttendeeResponse;
  UserLeaveEvent : record { nat64; nat64 };
  RemoveInviteByOwner : InviteAttendeeResponse;
};
type EventResponse = record {
  id : nat64;
  updated_on : nat64;
  banner_image : Asset;
  owner : principal;
  metadata : opt text;
  date : DateRange;
  attendee_count : nat64;
  name : text;
  tags : vec nat32;
  description : text;
  created_by : principal;
  created_on : nat64;
  website : text;
  boosted : opt Boost;
  privacy : Privacy;
  group_id : nat64;
  is_canceled : record { bool; text };
  image : Asset;
  caller_data : opt EventCallerData;
  location : Location;
  is_deleted : bool;
};
type EventSort = variant {
  UpdatedOn : SortDirection;
  StartDate : SortDirection;
  CreatedOn : SortDirection;
  EndDate : SortDirection;
};
type EventsCount = record {
  new : nat64;
  total : nat64;
  starred : nat64;
  invited : nat64;
  past : nat64;
  future : nat64;
  attending : nat64;
};
type FriendRequestResponse = record {
  id : nat64;
  to : principal;
  created_at : nat64;
  requested_by : principal;
  message : text;
};
type GatedType = variant { Neuron : vec NeuronGated; Token : vec TokenGated };
type Group = record {
  updated_on : nat64;
  banner_image : Asset;
  special_members : vec record { principal; text };
  owner : principal;
  name : text;
  matrix_space_id : text;
  tags : vec nat32;
  description : text;
  created_by : principal;
  created_on : nat64;
  website : text;
  notification_id : opt nat64;
  privacy : Privacy;
  wallets : vec record { principal; text };
  image : Asset;
  privacy_gated_type_amount : opt nat64;
  location : Location;
  roles : vec Role;
  is_deleted : bool;
};
type GroupCallerData = record {
  is_starred : bool;
  is_pinned : bool;
  joined : opt JoinedMemberResponse;
  invite : opt InviteMemberResponse;
};
type GroupFilter = variant {
  Ids : vec nat64;
  Tag : nat32;
  UpdatedOn : DateRange;
  Name : text;
  None;
  Owner : principal;
  CreatedOn : DateRange;
};
type GroupNotificationType = variant {
  UserLeaveGroup : nat64;
  UserJoinGroup : nat64;
  JoinGroupUserRequest : InviteMemberResponse;
  JoinGroupUserRequestDecline : InviteMemberResponse;
  RoleAssignByOwner : JoinedMemberResponse;
  JoinGroupOwnerRequest : InviteMemberResponse;
  RemoveMemberByOwner : JoinedMemberResponse;
  GroupReminder : nat64;
  JoinGroupOwnerRequestDecline : InviteMemberResponse;
  JoinGroupUserRequestAccept : InviteMemberResponse;
  RemoveInviteByOwner : InviteMemberResponse;
  JoinGroupOwnerRequestAccept : InviteMemberResponse;
};
type GroupResponse = record {
  id : nat64;
  updated_on : nat64;
  banner_image : Asset;
  owner : principal;
  name : text;
  matrix_space_id : text;
  tags : vec nat32;
  description : text;
  created_by : principal;
  created_on : nat64;
  website : text;
  boosted : opt Boost;
  privacy : Privacy;
  wallets : vec record { principal; text };
  events_count : nat64;
  image : Asset;
  caller_data : opt GroupCallerData;
  members_count : nat64;
  privacy_gated_type_amount : opt nat64;
  location : Location;
  roles : vec Role;
  is_deleted : bool;
};
type GroupSort = variant {
  UpdatedOn : SortDirection;
  MemberCount : SortDirection;
  Name : SortDirection;
  CreatedOn : SortDirection;
};
type GroupsCount = record {
  new : nat64;
  total : nat64;
  starred : nat64;
  invited : nat64;
  joined : nat64;
};
type HttpHeader = record { value : text; name : text };
type HttpRequest = record {
  url : text;
  method : text;
  body : blob;
  headers : vec record { text; text };
};
type HttpResponse = record {
  status : nat;
  body : blob;
  headers : vec HttpHeader;
};
type InviteAttendeeResponse = record {
  "principal" : principal;
  invite_type : InviteType;
  group_id : nat64;
  event_id : nat64;
};
type InviteMemberResponse = record {
  "principal" : principal;
  group_id : nat64;
  invite : opt MemberInvite;
};
type InviteType = variant { OwnerRequest; UserRequest };
type Join = record { updated_at : nat64; created_at : nat64; roles : vec text };
type JoinedAttendeeResponse = record {
  "principal" : principal;
  group_id : nat64;
  event_id : nat64;
};
type JoinedMemberResponse = record {
  "principal" : principal;
  group_id : nat64;
  roles : vec text;
};
type Location = variant {
  None;
  Digital : text;
  Physical : PhysicalLocation;
  MultiLocation : MultiLocation;
};
type LogType = variant { Error; Info; Warning };
type Logger = record {
  "principal" : opt principal;
  source : opt text;
  data : opt text;
  description : text;
  created_on : nat64;
};
type Manifest = record { entries : vec ChunkData };
type Member = record {
  invites : vec record { nat64; MemberInvite };
  joined : vec record { nat64; Join };
};
type MemberInvite = record {
  updated_at : nat64;
  invite_type : InviteType;
  created_at : nat64;
  notification_id : opt nat64;
};
type MetadataValue = variant { Int : int; Nat : nat; Blob : blob; Text : text };
type MultiLocation = record { physical : PhysicalLocation; digital : text };
type MultisigNotificationType = variant {
  ProposalDecline : record { principal; nat64; nat64 };
  ProposalAccept : record { principal; nat64; nat64 };
  WhitelistNotice : record { principal; nat64 };
  ProposalStatusUpdate : record { principal; nat64; nat64 };
  NewProposal : record { principal; nat64; nat64 };
};
type NeuronGated = record {
  governance_canister : principal;
  name : text;
  description : text;
  ledger_canister : principal;
  rules : vec NeuronGatedRules;
};
type NeuronGatedRules = variant {
  IsDisolving : bool;
  MinStake : nat64;
  MinAge : nat64;
  MinDissolveDelay : nat64;
};
type Notification = record {
  updated_at : nat64;
  metadata : opt text;
  is_accepted : opt bool;
  is_actionable : bool;
  created_at : nat64;
  sender : principal;
  notification_type : NotificationType;
  processed_by : opt principal;
};
type NotificationResponse = record {
  id : opt nat64;
  user_data : opt UserNotificationData;
  notification : Notification;
};
type NotificationType = variant {
  Event : EventNotificationType;
  Relation : RelationNotificationType;
  Group : GroupNotificationType;
  Transaction : TransactionNotificationType;
  Multisig : MultisigNotificationType;
};
type PagedResponse = record {
  total : nat64;
  data : vec EventResponse;
  page : nat64;
  limit : nat64;
  number_of_pages : nat64;
};
type PagedResponse_1 = record {
  total : nat64;
  data : vec GroupResponse;
  page : nat64;
  limit : nat64;
  number_of_pages : nat64;
};
type PagedResponse_2 = record {
  total : nat64;
  data : vec ReportResponse;
  page : nat64;
  limit : nat64;
  number_of_pages : nat64;
};
type Permission = record {
  name : text;
  actions : PermissionActions;
  protected : bool;
};
type PermissionActions = record {
  edit : bool;
  read : bool;
  delete : bool;
  write : bool;
};
type PhysicalLocation = record {
  longtitude : float32;
  address : Address;
  lattitude : float32;
};
type PostEvent = record {
  banner_image : Asset;
  metadata : opt text;
  date : DateRange;
  name : text;
  tags : vec nat32;
  description : text;
  website : text;
  privacy : Privacy;
  group_id : nat64;
  image : Asset;
  location : Location;
};
type PostGroup = record {
  banner_image : Asset;
  name : text;
  matrix_space_id : text;
  tags : vec nat32;
  description : text;
  website : text;
  privacy : Privacy;
  image : Asset;
  privacy_gated_type_amount : opt nat64;
  location : Location;
};
type PostLog = record {
  source : opt text;
  data : opt text;
  log_type : LogType;
  description : text;
};
type PostPermission = record { name : text; actions : PermissionActions };
type PostProfile = record {
  username : text;
  display_name : text;
  extra : text;
  privacy : ProfilePrivacy;
  first_name : text;
  last_name : text;
};
type PostReport = record {
  subject : Subject;
  group_id : nat64;
  message : text;
};
type PostWallet = record { "principal" : principal; provider : text };
type Privacy = variant { Gated : GatedType; Private; Public; InviteOnly };
type Profile = record {
  updated_on : nat64;
  profile_image : Asset;
  banner_image : Asset;
  about : text;
  country : text;
  username : text;
  starred : vec Subject;
  interests : vec nat32;
  city : text;
  created_on : nat64;
  email : text;
  website : text;
  terms_of_service : opt DocumentDetails;
  display_name : text;
  extra : text;
  privacy_policy : opt DocumentDetails;
  notification_id : opt nat64;
  pinned : vec Subject;
  privacy : ProfilePrivacy;
  wallets : vec record { principal; Wallet };
  state_or_province : text;
  first_name : text;
  last_name : text;
  causes : vec nat32;
  code_of_conduct : opt DocumentDetails;
  date_of_birth : nat64;
  skills : vec nat32;
  relations : vec record { principal; text };
  application_role : ApplicationRole;
};
type ProfilePrivacy = variant { Private; Public };
type ProfileResponse = record {
  updated_on : nat64;
  profile_image : Asset;
  "principal" : principal;
  banner_image : Asset;
  about : text;
  country : text;
  username : text;
  starred : vec Subject;
  interests : vec nat32;
  city : text;
  created_on : nat64;
  email : text;
  website : text;
  terms_of_service : opt DocumentDetails;
  display_name : text;
  extra : text;
  privacy_policy : opt DocumentDetails;
  pinned : vec Subject;
  privacy : ProfilePrivacy;
  wallets : vec WalletResponse;
  state_or_province : text;
  first_name : text;
  last_name : text;
  causes : vec nat32;
  code_of_conduct : opt DocumentDetails;
  date_of_birth : nat64;
  skills : vec nat32;
  application_role : ApplicationRole;
};
type RelationNotificationType = variant {
  FriendRequest : FriendRequestResponse;
  FriendRequestDecline : FriendRequestResponse;
  FriendRemove : principal;
  FriendRequestReminder : nat64;
  BlockUser : principal;
  FriendRequestRemove : nat64;
  FriendRequestAccept : FriendRequestResponse;
};
type RelationType = variant { Blocked; Friend };
type ReportFilter = variant {
  SubjectType : SubjectType;
  None;
  GroupId : nat64;
  ReportedBy : principal;
  CreatedOn : DateRange;
  Subject : Subject;
};
type ReportResponse = record {
  id : nat64;
  subject : SubjectResponse;
  created_on : nat64;
  message : text;
  reported_by : principal;
};
type ReportSort = variant {
  SubjectType : SortDirection;
  ReportedBy : SortDirection;
  CreatedOn : SortDirection;
  Subject : SortDirection;
};
type Result = variant { Ok : principal; Err : text };
type Result_1 = variant { Ok : principal; Err : ApiError };
type Result_10 = variant { Ok : ReportResponse; Err : ApiError };
type Result_11 = variant { Ok : Role; Err : ApiError };
type Result_12 = variant { Ok : Topic; Err : ApiError };
type Result_13 = variant { Ok; Err : ApiError };
type Result_14 = variant { Ok : nat64; Err : ApiError };
type Result_15 = variant { Ok : record { bool; bool; bool }; Err : ApiError };
type Result_16 = variant { Ok : vec Topic; Err : ApiError };
type Result_17 = variant { Ok : vec JoinedAttendeeResponse; Err : ApiError };
type Result_18 = variant { Ok : vec principal; Err : ApiError };
type Result_19 = variant {
  Ok : vec record { ProfileResponse; vec text };
  Err : ApiError;
};
type Result_2 = variant { Ok : bool; Err : ApiError };
type Result_20 = variant { Ok : vec InviteAttendeeResponse; Err : ApiError };
type Result_21 = variant {
  Ok : vec record { ProfileResponse; InviteAttendeeResponse };
  Err : ApiError;
};
type Result_22 = variant { Ok : PagedResponse; Err : ApiError };
type Result_23 = variant { Ok : vec InviteMemberResponse; Err : ApiError };
type Result_24 = variant {
  Ok : vec record { InviteMemberResponse; ProfileResponse };
  Err : ApiError;
};
type Result_25 = variant { Ok : JoinedMemberResponse; Err : ApiError };
type Result_26 = variant {
  Ok : record { JoinedMemberResponse; ProfileResponse };
  Err : ApiError;
};
type Result_27 = variant { Ok : vec JoinedMemberResponse; Err : ApiError };
type Result_28 = variant {
  Ok : vec record { JoinedMemberResponse; ProfileResponse };
  Err : ApiError;
};
type Result_29 = variant { Ok : vec Role; Err : ApiError };
type Result_3 = variant { Ok : Attendee; Err : ApiError };
type Result_30 = variant { Ok : PagedResponse_1; Err : ApiError };
type Result_31 = variant { Ok : vec text; Err : ApiError };
type Result_32 = variant { Ok : PagedResponse_2; Err : ApiError };
type Result_33 = variant { Ok : InviteAttendeeResponse; Err : ApiError };
type Result_34 = variant { Ok : record { nat64; Logger }; Err : ApiError };
type Result_35 = variant {
  Ok : vec record { nat64; UserNotificationData };
  Err : ApiError;
};
type Result_36 = variant { Ok; Err : text };
type Result_37 = variant { Ok : CanisterOutputCertifiedMessages; Err : text };
type Result_4 = variant { Ok : Member; Err : ApiError };
type Result_5 = variant { Ok : JoinedAttendeeResponse; Err : ApiError };
type Result_6 = variant { Ok : EventResponse; Err : ApiError };
type Result_7 = variant { Ok : FriendRequestResponse; Err : ApiError };
type Result_8 = variant { Ok : GroupResponse; Err : ApiError };
type Result_9 = variant { Ok : ProfileResponse; Err : ApiError };
type RewardableActivityResponse = record {
  timestamp : nat64;
  activity : Activity;
};
type Role = record {
  permissions : vec Permission;
  name : text;
  color : text;
  protected : bool;
  index : opt nat64;
};
type SortDirection = variant { Asc; Desc };
type Subject = variant {
  Event : nat64;
  Group : nat64;
  Attendee : principal;
  None;
  Member : principal;
  Profile : principal;
};
type SubjectResponse = variant {
  Event : opt record { nat64; Event };
  Group : opt record { nat64; Group };
  Attendee : opt record { principal; Attendee };
  None;
  Member : opt record { principal; Member };
  Profile : opt record { principal; Profile };
};
type SubjectType = variant { Event; Group; Attendee; None; Member; Profile };
type TokenGated = record {
  "principal" : principal;
  name : text;
  description : text;
  amount : nat64;
  standard : text;
};
type Topic = record { id : nat64; value : text; kind : TopicKind };
type TopicKind = variant { Tag; Skill; Category };
type TransactionCompleteData = record {
  metadata : vec record { text; MetadataValue };
  sender : principal;
  total_amount_distributed : nat;
  canister : principal;
  receiver_count : nat64;
};
type TransactionData = record {
  fee : nat;
  metadata : vec record { text; MetadataValue };
  memo : opt blob;
  sender : principal;
  canister : principal;
  amount : nat;
  block_height : nat;
  receiver : principal;
};
type TransactionNotificationType = variant {
  SingleTransaction : TransactionData;
  TransactionsComplete : TransactionCompleteData;
};
type UpdateEvent = record {
  banner_image : Asset;
  owner : principal;
  metadata : opt text;
  date : DateRange;
  name : text;
  tags : vec nat32;
  description : text;
  website : text;
  privacy : Privacy;
  image : Asset;
  location : Location;
};
type UpdateGroup = record {
  banner_image : Asset;
  name : text;
  tags : vec nat32;
  description : text;
  website : text;
  privacy : Privacy;
  image : Asset;
  privacy_gated_type_amount : opt nat64;
  location : Location;
};
type UpdateProfile = record {
  profile_image : Asset;
  banner_image : Asset;
  about : text;
  country : text;
  interests : vec nat32;
  city : text;
  email : opt text;
  website : text;
  display_name : text;
  extra : text;
  privacy : ProfilePrivacy;
  state_or_province : text;
  first_name : text;
  last_name : text;
  causes : vec nat32;
  date_of_birth : nat64;
  skills : vec nat32;
};
type UserNotificationData = record { is_read : bool; is_sender : bool };
type ValidationResponse = record { field : text; message : text };
type WSMessage = variant {
  Error : ApiError;
  Notification : NotificationResponse;
  SendNotification : record { principal; NotificationResponse };
  UnreadCount : nat64;
};
type Wallet = record { provider : text; is_primary : bool };
type WalletResponse = record {
  "principal" : principal;
  provider : text;
  is_primary : bool;
};
type WebsocketMessage = record {
  sequence_num : nat64;
  content : blob;
  client_key : ClientKey;
  timestamp : nat64;
  is_service_message : bool;
};
service : () -> {
  __get_candid_interface_tmp_hack : () -> (text) query;
  _dev_check_attendees_sync : (principal, nat64) -> (
      record { text; bool },
      record { text; bool },
    ) query;
  _dev_check_events_sync : (nat64, nat64) -> (
      record { text; bool },
      record { text; bool },
    ) query;
  _dev_check_member_sync : (principal, nat64) -> (
      record { text; bool },
      record { text; bool },
    ) query;
  _dev_clear_notifications : () -> ();
  _dev_create_canister : (vec principal) -> (Result);
  _dev_get_history_canister : () -> (Result_1) query;
  _dev_get_reward_canister : () -> (Result_1) query;
  _dev_send_reward_data : () -> ();
  _dev_set_history_canister : (principal) -> (Result_1);
  _dev_set_reward_canister : (principal) -> (Result_1);
  accept_friend_request : (nat64) -> (Result_2);
  accept_owner_request_event_invite : (nat64) -> (Result_3);
  accept_owner_request_group_invite : (nat64) -> (Result_4);
  accept_user_request_event_invite : (nat64, nat64, principal) -> (Result_5);
  accept_user_request_group_invite : (nat64, principal) -> (Result_4);
  add_event : (PostEvent) -> (Result_6);
  add_friend_request : (principal, text) -> (Result_7);
  add_group : (PostGroup, opt text) -> (Result_8);
  add_pinned : (Subject) -> (Result_9);
  add_profile : (PostProfile) -> (Result_9);
  add_report : (PostReport) -> (Result_10);
  add_role_to_group : (nat64, text, text, nat64) -> (Result_11);
  add_starred : (Subject) -> (Result_9);
  add_topic : (TopicKind, text) -> (Result_12);
  add_topics : (TopicKind, vec text) -> (vec Result_12);
  add_transaction_notification : (TransactionData) -> (bool);
  add_transactions_complete_notification : (TransactionCompleteData) -> (bool);
  add_wallet_to_group : (nat64, principal, text) -> (Result_8);
  add_wallet_to_profile : (PostWallet) -> (Result_9);
  approve_code_of_conduct : (nat64) -> (Result_2);
  approve_privacy_policy : (nat64) -> (Result_2);
  approve_terms_of_service : (nat64) -> (Result_2);
  assign_role : (nat64, text, principal) -> (Result_4);
  ban_group_member : (nat64, principal) -> (Result_13);
  block_user : (principal) -> (Result_9);
  boost : (Subject, nat64) -> (Result_14);
  cancel_event : (nat64, nat64, text) -> (Result_13);
  check_new_stores : () -> (vec text) query;
  decline_friend_request : (nat64) -> (Result_2);
  decline_owner_request_event_invite : (nat64) -> (Result_3);
  decline_owner_request_group_invite : (nat64) -> (Result_4);
  decline_user_request_event_invite : (nat64, nat64, principal) -> (Result_5);
  decline_user_request_group_invite : (nat64, principal) -> (Result_4);
  delete_event : (nat64, nat64) -> (Result_13);
  delete_group : (nat64) -> (Result_15);
  edit_event : (nat64, nat64, UpdateEvent) -> (Result_6);
  edit_group : (nat64, UpdateGroup) -> (Result_8);
  edit_profile : (UpdateProfile) -> (Result_9);
  edit_role_permissions : (nat64, text, vec PostPermission) -> (Result_2);
  fill_buffer : () -> ();
  get_all_topics : (TopicKind) -> (Result_16) query;
  get_attending_from_principal : (principal) -> (Result_17) query;
  get_banned_group_members : (nat64) -> (Result_18) query;
  get_boosted_events : () -> (vec EventResponse) query;
  get_boosted_groups : () -> (vec GroupResponse) query;
  get_connected_clients : () -> (vec principal) query;
  get_e8s_per_day_boost_cost : () -> (nat64) query;
  get_event : (nat64) -> (Result_6) query;
  get_event_attendees : (nat64) -> (Result_17) query;
  get_event_attendees_profiles_and_roles : (nat64) -> (Result_19) query;
  get_event_count : (opt vec nat64, opt text) -> (EventsCount) query;
  get_event_invites : (nat64, nat64) -> (Result_20) query;
  get_event_invites_with_profiles : (nat64) -> (Result_21) query;
  get_events : (nat64, nat64, EventSort, vec EventFilter) -> (Result_22) query;
  get_group : (nat64) -> (Result_8) query;
  get_group_by_name : (text) -> (Result_8) query;
  get_group_invites : (nat64) -> (Result_23) query;
  get_group_invites_with_profiles : (nat64) -> (Result_24) query;
  get_group_member : (nat64, principal) -> (Result_25) query;
  get_group_member_with_profile : (nat64, principal) -> (Result_26) query;
  get_group_members : (nat64) -> (Result_27) query;
  get_group_members_with_profiles : (nat64) -> (Result_28) query;
  get_group_roles : (nat64) -> (Result_29);
  get_groups : (nat64, nat64, vec GroupFilter, GroupSort) -> (Result_30) query;
  get_groups_by_id : (vec nat64) -> (vec GroupResponse) query;
  get_groups_count : (opt text) -> (GroupsCount) query;
  get_groups_for_members : (vec principal) -> (vec JoinedMemberResponse) query;
  get_history_point : () -> (Result_14) query;
  get_incoming_friend_requests : () -> (vec FriendRequestResponse) query;
  get_incoming_friend_requests_with_profile : () -> (
      vec record { FriendRequestResponse; ProfileResponse },
    ) query;
  get_latest_logs : (nat64) -> (vec Logger) query;
  get_member_roles : (nat64, principal) -> (Result_31) query;
  get_notifications : () -> (vec NotificationResponse) query;
  get_outgoing_friend_requests : () -> (vec FriendRequestResponse) query;
  get_outgoing_friend_requests_with_profile : () -> (
      vec record { FriendRequestResponse; ProfileResponse },
    ) query;
  get_pinned_by_subject_type : (SubjectType) -> (vec SubjectResponse) query;
  get_profile : (principal) -> (Result_9) query;
  get_profiles : (vec principal) -> (vec ProfileResponse) query;
  get_relations : (RelationType) -> (vec principal) query;
  get_relations_count : (RelationType) -> (nat64) query;
  get_relations_with_profiles : (RelationType) -> (vec ProfileResponse) query;
  get_remaining_boost_time_in_seconds : (Subject) -> (Result_14) query;
  get_report : (nat64, nat64) -> (Result_10) query;
  get_reports : (nat64, nat64, ReportSort, vec ReportFilter, nat64) -> (
      Result_32,
    ) query;
  get_self_attendee : () -> (Result_3) query;
  get_self_events : () -> (vec EventResponse) query;
  get_self_groups : () -> (vec GroupResponse) query;
  get_self_member : () -> (Result_4) query;
  get_starred_by_subject_type : (SubjectType) -> (vec nat64) query;
  get_topic : (TopicKind, nat64) -> (Result_12) query;
  get_topics : (TopicKind, vec nat64) -> (Result_16) query;
  get_unread_notifications : () -> (vec NotificationResponse) query;
  get_ws_errors : () -> (vec record { nat64; text }) query;
  get_ws_url : () -> (text) query;
  http_request : (HttpRequest) -> (HttpResponse) query;
  invite_to_event : (nat64, nat64, principal) -> (Result_33);
  invite_to_group : (nat64, principal) -> (Result_4);
  join_event : (nat64) -> (Result_5);
  join_group : (nat64, opt text) -> (Result_25);
  leave_event : (nat64) -> (Result_13);
  leave_group : (nat64) -> (Result_13);
  log : (PostLog) -> (Result_34);
  log_login : () -> (Result_34);
  log_size : () -> (nat64) query;
  log_with_caller : (PostLog) -> (Result_34);
  mark_notifications_as_read : (vec nat64, bool) -> (Result_35);
  migrate : () -> (vec vec text);
  multisig_new_proposal_notification : (
      vec principal,
      principal,
      nat64,
      nat64,
    ) -> (bool);
  multisig_proposal_accept_notification : (
      vec principal,
      principal,
      nat64,
      nat64,
    ) -> (bool);
  multisig_proposal_decline_notification : (
      vec principal,
      principal,
      nat64,
      nat64,
    ) -> (bool);
  multisig_proposal_status_update_notification : (
      vec principal,
      principal,
      nat64,
      nat64,
    ) -> (bool);
  multisig_whitelist_notice_notification : (
      vec principal,
      principal,
      nat64,
    ) -> (bool);
  read_reward_buffer : () -> (vec RewardableActivityResponse) query;
  remove_all_notifications : () -> (vec record { nat64; UserNotificationData });
  remove_attendee_from_event : (nat64, nat64, principal) -> (Result_13);
  remove_attendee_invite_from_event : (nat64, nat64, principal) -> (Result_13);
  remove_ban_from_group_member : (nat64, principal) -> (Result_13);
  remove_event_invite : (nat64) -> (Result_13);
  remove_friend : (principal) -> (Result_9);
  remove_friend_request : (nat64) -> (Result_2);
  remove_group_role : (nat64, text) -> (Result_2);
  remove_invite : (nat64) -> (Result_13);
  remove_member_from_group : (nat64, principal) -> (Result_13);
  remove_member_invite_from_group : (nat64, principal) -> (Result_13);
  remove_member_role : (nat64, text, principal) -> (Result_4);
  remove_notifications : (vec nat64) -> (
      vec record { nat64; UserNotificationData },
    );
  remove_pinned : (Subject) -> (Result_9);
  remove_starred : (Subject) -> (Result_9);
  remove_topic : (TopicKind, nat64) -> (bool);
<<<<<<< HEAD
  remove_wallet_from_group : (nat64, principal) -> (Result_8);
  remove_wallet_from_profile : (principal) -> (Result_9);
  reward_timer_next_trigger : () -> (opt nat64) query;
  set_wallet_as_primary : (principal) -> (Result_9);
=======
  remove_wallet_from_group : (nat64, principal) -> (Result_7);
  remove_wallet_from_profile : (principal) -> (Result_8);
  set_history_canister : (principal) -> (Result_35);
  set_wallet_as_primary : (principal) -> (Result_8);
  set_ws_url : (text) -> ();
>>>>>>> bc419700
  store_stats : () -> (vec text) query;
  test_log : () -> ();
  unblock_user : (principal) -> (Result_9);
  ws_close : (CanisterWsCloseArguments) -> (Result_36);
  ws_get_messages : (CanisterWsGetMessagesArguments) -> (Result_37) query;
  ws_message : (CanisterWsMessageArguments, opt WSMessage) -> (Result_36);
  ws_open : (CanisterWsOpenArguments) -> (Result_36);
}<|MERGE_RESOLUTION|>--- conflicted
+++ resolved
@@ -922,18 +922,15 @@
   remove_pinned : (Subject) -> (Result_9);
   remove_starred : (Subject) -> (Result_9);
   remove_topic : (TopicKind, nat64) -> (bool);
-<<<<<<< HEAD
   remove_wallet_from_group : (nat64, principal) -> (Result_8);
   remove_wallet_from_profile : (principal) -> (Result_9);
   reward_timer_next_trigger : () -> (opt nat64) query;
   set_wallet_as_primary : (principal) -> (Result_9);
-=======
   remove_wallet_from_group : (nat64, principal) -> (Result_7);
   remove_wallet_from_profile : (principal) -> (Result_8);
   set_history_canister : (principal) -> (Result_35);
   set_wallet_as_primary : (principal) -> (Result_8);
   set_ws_url : (text) -> ();
->>>>>>> bc419700
   store_stats : () -> (vec text) query;
   test_log : () -> ();
   unblock_user : (principal) -> (Result_9);
