use super::storage_api::{Storage, IDS, IDS_MEMORY_ID};
use catalyze_shared::{api_error::ApiError, StaticStorageRef, StorageRef};
use ic_stable_structures::{memory_manager::MemoryId, Storable};

pub const ID_KIND_NOTIFICATIONS: &str = "notifications";

#[derive(Debug, Clone)]
pub enum IDKind {
<<<<<<< HEAD
    FriendRequests,
    Logs,
    Tags,
    Categories,
    Skills,
    RewardBuffer,
=======
    Notifications,
>>>>>>> 1c5e137c
}

impl std::fmt::Display for IDKind {
    fn fmt(&self, f: &mut std::fmt::Formatter<'_>) -> std::fmt::Result {
        match self {
<<<<<<< HEAD
            IDKind::FriendRequests => write!(f, "{ID_KIND_FRIEND_REQUESTS}"),
            IDKind::Logs => write!(f, "{ID_KIND_LOGS}"),
            IDKind::Tags => write!(f, "{ID_KIND_TAGS}"),
            IDKind::Categories => write!(f, "{ID_KIND_CATEGORIES}"),
            IDKind::Skills => write!(f, "{ID_KIND_SKILLS}"),
            IDKind::RewardBuffer => write!(f, "{ID_KIND_REWARDS_BUFFER}"),
=======
            IDKind::Notifications => write!(f, "{ID_KIND_NOTIFICATIONS}"),
>>>>>>> 1c5e137c
        }
    }
}

impl std::str::FromStr for IDKind {
    type Err = String;

    fn from_str(s: &str) -> Result<Self, Self::Err> {
        match s {
<<<<<<< HEAD
            ID_KIND_FRIEND_REQUESTS => Ok(IDKind::FriendRequests),
            ID_KIND_LOGS => Ok(IDKind::Logs),
            ID_KIND_TAGS => Ok(IDKind::Tags),
            ID_KIND_CATEGORIES => Ok(IDKind::Categories),
            ID_KIND_SKILLS => Ok(IDKind::Skills),
            ID_KIND_REWARDS_BUFFER => Ok(IDKind::RewardBuffer),
=======
            ID_KIND_NOTIFICATIONS => Ok(IDKind::Notifications),
>>>>>>> 1c5e137c
            _ => Err(format!("Unknown IDKind: {s}")),
        }
    }
}

pub struct IDStore;

impl Storage<String, u64> for IDStore {
    const NAME: &'static str = "ids";

    fn storage() -> StaticStorageRef<String, u64> {
        &IDS
    }

    fn memory_id() -> MemoryId {
        IDS_MEMORY_ID
    }
}

impl IDStore {
    pub fn next(kind: &str) -> Result<u64, ApiError> {
        let kind = kind.parse::<IDKind>().map_err(|e| {
            ApiError::unexpected()
                .add_message(format!("Failed to perform storage action, error: {e}"))
        })?;

        Self::increment(kind)
    }

    pub fn get_all() -> Vec<(String, u64)> {
        Self::storage().with(|data| data.borrow().iter().collect())
    }

    // Use the old id if the id store is empty (only needed for existing data)
    fn increment(k: IDKind) -> Result<u64, ApiError> {
        let id = Self::get(k.clone()).unwrap_or_else(|| Self::get_last(k.clone())) + 1;

        Self::storage().with(|data| {
            data.borrow_mut().insert(k.to_string(), id);
            Ok(id)
        })
    }

    fn get(kind: IDKind) -> Option<u64> {
        Self::storage().with(|data| data.borrow().get(&kind.to_string()))
    }

    fn get_last(kind: IDKind) -> u64 {
        match kind {
<<<<<<< HEAD
            IDKind::FriendRequests => super::FriendRequestStore::storage().with(last_key),
            IDKind::Logs => super::LoggerStore::storage().with(last_key),
            IDKind::Tags => super::TagStore::storage().with(last_key),
            IDKind::Categories => super::CategoryStore::storage().with(last_key),
            IDKind::Skills => super::SkillStore::storage().with(last_key),
            IDKind::RewardBuffer => super::RewardBufferStore::storage().with(last_key),
=======
            IDKind::Notifications => super::NotificationStore::storage().with(last_key),
>>>>>>> 1c5e137c
        }
    }
}

fn last_key<T: Storable>(data: &StorageRef<u64, T>) -> u64 {
    data.borrow().last_key_value().map(|(k, _)| k).unwrap_or(1)
}<|MERGE_RESOLUTION|>--- conflicted
+++ resolved
@@ -6,31 +6,25 @@
 
 #[derive(Debug, Clone)]
 pub enum IDKind {
-<<<<<<< HEAD
     FriendRequests,
     Logs,
     Tags,
     Categories,
     Skills,
     RewardBuffer,
-=======
     Notifications,
->>>>>>> 1c5e137c
 }
 
 impl std::fmt::Display for IDKind {
     fn fmt(&self, f: &mut std::fmt::Formatter<'_>) -> std::fmt::Result {
         match self {
-<<<<<<< HEAD
             IDKind::FriendRequests => write!(f, "{ID_KIND_FRIEND_REQUESTS}"),
             IDKind::Logs => write!(f, "{ID_KIND_LOGS}"),
             IDKind::Tags => write!(f, "{ID_KIND_TAGS}"),
             IDKind::Categories => write!(f, "{ID_KIND_CATEGORIES}"),
             IDKind::Skills => write!(f, "{ID_KIND_SKILLS}"),
             IDKind::RewardBuffer => write!(f, "{ID_KIND_REWARDS_BUFFER}"),
-=======
             IDKind::Notifications => write!(f, "{ID_KIND_NOTIFICATIONS}"),
->>>>>>> 1c5e137c
         }
     }
 }
@@ -40,16 +34,13 @@
 
     fn from_str(s: &str) -> Result<Self, Self::Err> {
         match s {
-<<<<<<< HEAD
             ID_KIND_FRIEND_REQUESTS => Ok(IDKind::FriendRequests),
             ID_KIND_LOGS => Ok(IDKind::Logs),
             ID_KIND_TAGS => Ok(IDKind::Tags),
             ID_KIND_CATEGORIES => Ok(IDKind::Categories),
             ID_KIND_SKILLS => Ok(IDKind::Skills),
             ID_KIND_REWARDS_BUFFER => Ok(IDKind::RewardBuffer),
-=======
             ID_KIND_NOTIFICATIONS => Ok(IDKind::Notifications),
->>>>>>> 1c5e137c
             _ => Err(format!("Unknown IDKind: {s}")),
         }
     }
@@ -99,16 +90,13 @@
 
     fn get_last(kind: IDKind) -> u64 {
         match kind {
-<<<<<<< HEAD
             IDKind::FriendRequests => super::FriendRequestStore::storage().with(last_key),
             IDKind::Logs => super::LoggerStore::storage().with(last_key),
             IDKind::Tags => super::TagStore::storage().with(last_key),
             IDKind::Categories => super::CategoryStore::storage().with(last_key),
             IDKind::Skills => super::SkillStore::storage().with(last_key),
             IDKind::RewardBuffer => super::RewardBufferStore::storage().with(last_key),
-=======
             IDKind::Notifications => super::NotificationStore::storage().with(last_key),
->>>>>>> 1c5e137c
         }
     }
 }
