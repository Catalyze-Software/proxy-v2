use super::notification_logic::NotificationCalls;
<<<<<<< HEAD
use crate::storage::{
    events, global, groups, profiles, StorageInsertableByKey, UserNotificationStore,
};
=======
use crate::storage::{events, groups, profiles};
>>>>>>> 43b39738
use candid::Principal;
use catalyze_shared::{
    api_error::ApiError,
    document_details::DocumentDetails,
    helpers::validator::Validator,
    profile_with_refs::{
        PostProfile, ProfileFilter, ProfileResponse, ProfileWithRefs, UpdateProfile,
    },
    relation_type::RelationType,
    subject::{Subject, SubjectResponse, SubjectType},
    user_notifications::UserNotifications,
    validation::{ValidateField, ValidationType},
    wallet::{PostWallet, Wallet},
    CanisterResult, Filter, StorageClient, StorageClientInsertableByKey,
};
use ic_cdk::{api::time, caller};

pub struct ProfileCalls;
pub struct ProfileValidation;

impl ProfileCalls {
    pub async fn add_profile(post_profile: PostProfile) -> CanisterResult<ProfileResponse> {
        ProfileValidation::validate_post_profile(&post_profile)?;

        let exists = profiles()
            .find(ProfileFilter::Username(post_profile.username.clone()).to_vec())
            .await?
            .is_some();

        if exists {
            return Err(ApiError::duplicate().add_message("Username already exists"));
        }

<<<<<<< HEAD
        let caller = caller();

        if let Some(referrer) = post_profile.referrer {
            let (_, mut referrer_profile) = profiles().get(referrer).await?;

            if !referrer_profile.is_referral_exists(caller) {
                return Err(ApiError::not_found().add_message("Referral does not exist"));
            }
            if referrer_profile.is_referral_accepted(caller) {
                return Err(ApiError::bad_request().add_message("Referral is accepted"));
            }
            if referrer_profile.is_referral_expired(caller) {
                return Err(ApiError::bad_request().add_message("Referral is expired"));
            }

            referrer_profile.accept_referral(caller);

            ic_cdk::spawn(async move {
                let _ = profiles().update(referrer, referrer_profile).await;
                let _ = global().notify_referral_accepted(referrer).await;
            });
        }

        let new_profile = ProfileWithRefs::from(post_profile);
        let stored_profile = profiles().insert(caller, new_profile).await?;

        let _ = UserNotificationStore::insert_by_key(caller, UserNotifications::new());

=======
        let mut new_profile = ProfileWithRefs::from(post_profile);
        new_profile.references.notifications = UserNotifications::new();
        let stored_profile = profiles().insert(caller(), new_profile).await?;

>>>>>>> 43b39738
        ProfileResponse::from(stored_profile).to_result()
    }

    pub async fn update_profile(update_profile: UpdateProfile) -> CanisterResult<ProfileResponse> {
        ProfileValidation::validate_update_profile(&update_profile)?;

        let (_, existing_profile) = profiles().get(caller()).await?;
        let updated_profile = existing_profile.update(update_profile);

        ProfileResponse::from(profiles().update(caller(), updated_profile).await?).to_result()
    }

    pub async fn add_wallet_to_profile(post_wallet: PostWallet) -> CanisterResult<ProfileResponse> {
        let (_, mut existing_profile) = profiles().get(caller()).await?;

        if existing_profile
            .references
            .wallets
            .contains_key(&post_wallet.principal.to_string())
        {
            return Err(ApiError::duplicate().add_message("Wallet already exists"));
        }

        existing_profile.references.wallets.insert(
            post_wallet.principal.to_string(),
            Wallet {
                provider: post_wallet.provider,
                is_primary: existing_profile.references.wallets.is_empty(),
            },
        );

        ProfileResponse::from(profiles().update(caller(), existing_profile).await?).to_result()
    }

    pub async fn remove_wallet_from_profile(
        principal: Principal,
    ) -> CanisterResult<ProfileResponse> {
        let principal = principal.to_string();
        let (_, mut existing_profile) = profiles().get(caller()).await?;

        if !existing_profile.references.wallets.contains_key(&principal) {
            return Err(ApiError::not_found().add_message("Wallet does not exist"));
        }

        if existing_profile
            .references
            .wallets
            .get(&principal)
            .is_some_and(|w| w.is_primary)
        {
            return Err(ApiError::bad_request().add_message("Cannot remove primary wallet"));
        }

        existing_profile.references.wallets.remove(&principal);

        ProfileResponse::from(profiles().update(caller(), existing_profile).await?).to_result()
    }

    pub async fn set_wallet_as_primary(principal: Principal) -> CanisterResult<ProfileResponse> {
        let principal = principal.to_string();
        let (_, mut existing_profile) = profiles().get(caller()).await?;

        if !existing_profile.references.wallets.contains_key(&principal) {
            return Err(ApiError::not_found().add_message("Wallet does not exist"));
        }

        for (_principal, wallet) in existing_profile.references.wallets.iter_mut() {
            wallet.is_primary = false;
        }

        existing_profile
            .references
            .wallets
            .get_mut(&principal)
            .unwrap()
            .is_primary = true;

        ProfileResponse::from(profiles().update(caller(), existing_profile).await?).to_result()
    }

    pub async fn get_profile(principal: Principal) -> CanisterResult<ProfileResponse> {
        ProfileResponse::from(profiles().get(principal).await?).to_result()
    }

    pub async fn get_profiles(principals: Vec<Principal>) -> CanisterResult<Vec<ProfileResponse>> {
        let profiles = profiles()
            .get_many(principals)
            .await?
            .into_iter()
            .map(|profile| profile.into())
            .collect();

        Ok(profiles)
    }

    pub async fn add_referral(referral: Principal) -> CanisterResult<ProfileResponse> {
        let (_, mut profile) = profiles().get(caller()).await?;

        if profile.is_referral_exists(referral) && !profile.is_referral_expired(referral) {
            return Err(ApiError::duplicate().add_message("Referral already exists"));
        }

        if profile.is_referral_expired(referral) {
            profile.renew_referral(referral);
        } else {
            profile.add_referral(referral);
        }

        ProfileResponse::from(profiles().update(caller(), profile).await?).to_result()
    }

    pub async fn add_starred(subject: Subject) -> CanisterResult<ProfileResponse> {
        let (_, mut profile) = profiles().get(caller()).await?;

        if profile.is_starred(&subject) {
            return Err(ApiError::duplicate().add_message("already starred"));
        }

        Self::validate_subject(subject.clone()).await?;
        profile.references.starred.push(subject);

        ProfileResponse::from(profiles().update(caller(), profile).await?).to_result()
    }

    pub async fn remove_starred(subject: Subject) -> CanisterResult<ProfileResponse> {
        let (_, mut profile) = profiles().get(caller()).await?;

        if !profile.is_starred(&subject) {
            return Err(ApiError::not_found().add_message("not starred"));
        }

        profile.remove_starred(&subject);

        ProfileResponse::from(profiles().update(caller(), profile).await?).to_result()
    }

    pub async fn get_starred_by_subject(subject: SubjectType) -> Vec<u64> {
        if let Ok((_, profile)) = profiles().get(caller()).await {
            return profile
                .references
                .starred
                .iter()
                .filter(|s| s.get_type() == subject)
                .map(|s| *s.get_id())
                .collect();
        }
        vec![]
    }

    pub async fn add_pinned(subject: Subject) -> CanisterResult<ProfileResponse> {
        let (_, mut profile) = profiles().get(caller()).await?;

        if profile.is_pinned(&subject) {
            return Err(ApiError::duplicate().add_message("already pinned"));
        }

        Self::validate_subject(subject.clone()).await?;
        profile.references.pinned.push(subject);

        ProfileResponse::from(profiles().update(caller(), profile).await?).to_result()
    }

    pub async fn remove_pinned(subject: Subject) -> CanisterResult<ProfileResponse> {
        let (_, mut profile) = profiles().get(caller()).await?;

        if !profile.is_pinned(&subject) {
            return Err(ApiError::not_found().add_message("not pinned"));
        }

        profile.remove_pinned(&subject);

        ProfileResponse::from(profiles().update(caller(), profile).await?).to_result()
    }

    pub async fn get_pinned_by_subject(
        subject: SubjectType,
    ) -> CanisterResult<Vec<SubjectResponse>> {
        let (_, profile) = profiles().get(caller()).await?;

        let mut subjects = vec![];

        for s in profile.references.pinned.iter() {
            if s.get_type() == subject {
                subjects.push(Self::get_subject_response_by_subject(s).await);
            }
        }

        Ok(subjects)
    }

    pub async fn remove_friend(principal: Principal) -> CanisterResult<ProfileResponse> {
        // Remove the friend from the caller profile
        let (_, mut caller_profile) = profiles().get(caller()).await?;

        if !caller_profile.references.relations.contains_key(&principal) {
            return Err(ApiError::not_found().add_message("Friend does not exist"));
        }

        caller_profile.references.relations.remove(&principal);
        let updated_caller_profile = profiles().update(caller(), caller_profile).await?;

        let (_, mut friend_profile) = profiles().get(principal).await?;

        // Remove the caller from the friend profile
        if !friend_profile.references.relations.contains_key(&caller()) {
            return Err(ApiError::not_found().add_message("Friend does not exist"));
        }

        friend_profile.references.relations.remove(&caller());

        profiles().update(principal, friend_profile).await?;

        NotificationCalls::notification_remove_friend(principal, caller()).await;
        ProfileResponse::from(updated_caller_profile).to_result()
    }

    pub async fn block_user(principal: Principal) -> CanisterResult<ProfileResponse> {
        let (_, mut caller_profile) = profiles().get(caller()).await?;

        caller_profile
            .references
            .relations
            .insert(principal, RelationType::Blocked.to_string());

        let updated_profile = profiles().update(caller(), caller_profile).await?;

        let (_, mut friend_profile) = profiles().get(principal).await?;

        // In case the friend has the caller as a friend, remove it
        if friend_profile.references.relations.contains_key(&caller()) {
            friend_profile.references.relations.remove(&caller());
            let _ = profiles().update(principal, friend_profile).await?;
        }

        ProfileResponse::from(updated_profile).to_result()
    }

    pub async fn unblock_user(principal: Principal) -> CanisterResult<ProfileResponse> {
        let (_, mut caller_profile) = profiles().get(caller()).await?;

        if caller_profile
            .references
            .relations
            .get(&principal)
            .is_some_and(|data| data == &RelationType::Blocked.to_string())
        {
            caller_profile.references.relations.remove(&principal);
            let updated_profile = profiles().update(caller(), caller_profile).await?;
            return ProfileResponse::from(updated_profile).to_result();
        }

        Err(ApiError::not_found().add_message("User not blocked"))
    }

    pub async fn get_relations(relation_type: RelationType) -> CanisterResult<Vec<Principal>> {
        let (_, profile) = profiles().get(caller()).await?;

        let resp = profile
            .references
            .relations
            .iter()
            .filter_map(|(principal, r)| {
                if r == &relation_type.to_string() {
                    Some(*principal)
                } else {
                    None
                }
            })
            .collect();

        Ok(resp)
    }

    pub async fn get_relations_with_profiles(
        relation_type: RelationType,
    ) -> CanisterResult<Vec<ProfileResponse>> {
        Self::get_profiles(ProfileCalls::get_relations(relation_type).await?).await
    }

    // TODO: add logic to check the current version of these documents and add something to prompt the user to approve the latest version
    pub async fn approve_code_of_conduct(version: u64) -> CanisterResult<bool> {
        let (_, mut profile) = profiles().get(caller()).await?;

        profile.documents.code_of_conduct = Some(DocumentDetails::new(version, time()));
        Ok(profiles().update(caller(), profile).await.is_ok())
    }

    pub async fn approve_privacy_policy(version: u64) -> CanisterResult<bool> {
        let (_, mut profile) = profiles().get(caller()).await?;

        profile.documents.privacy_policy = Some(DocumentDetails::new(version, time()));
        Ok(profiles().update(caller(), profile).await.is_ok())
    }

    pub async fn approve_terms_of_service(version: u64) -> CanisterResult<bool> {
        let (_, mut profile) = profiles().get(caller()).await?;

        profile.documents.terms_of_service = Some(DocumentDetails::new(version, time()));
        Ok(profiles().update(caller(), profile).await.is_ok())
    }

    pub async fn get_subject_response_by_subject(subject: &Subject) -> SubjectResponse {
        match subject.clone() {
            Subject::Group(id) => SubjectResponse::Group(groups().get(id).await.ok()),
            Subject::Event(id) => SubjectResponse::Event(events().get(id).await.ok()),
            Subject::Profile(id) => SubjectResponse::Profile(profiles().get(id).await.ok()),
            Subject::Member(id) => {
                if let Ok((_, profile)) = profiles().get(id).await {
                    return SubjectResponse::Member(Some((id, profile.references.groups)));
                }
                SubjectResponse::Member(None)
            }
            Subject::Attendee(id) => {
                if let Ok((_, profile)) = profiles().get(id).await {
                    return SubjectResponse::Attendee(Some((id, profile.references.events)));
                }
                SubjectResponse::Attendee(None)
            }
            _ => SubjectResponse::None,
        }
    }

    async fn validate_subject(subject: Subject) -> CanisterResult<()> {
        match subject {
            Subject::Group(id) => {
                let (_, group) = groups().get(id).await?;

                if !group.is_member(caller()) {
                    return Err(
                        ApiError::unauthorized().add_message("You can only star joined groups")
                    );
                }
            }
            Subject::Event(id) => {
                let (_, event) = events().get(id).await?;

                if !event.is_attendee(caller()) {
                    return Err(
                        ApiError::unauthorized().add_message("You can only star joined events")
                    );
                }
            }
            _ => return Err(ApiError::not_implemented().add_message("Subject type not supported")),
        };

        Ok(())
    }
}

impl ProfileValidation {
    pub fn validate_post_profile(post_profile: &PostProfile) -> Result<(), ApiError> {
        let validator_fields = vec![
            ValidateField(
                ValidationType::StringLength(post_profile.username.clone(), 3, 64),
                "username".to_string(),
            ),
            ValidateField(
                ValidationType::StringLength(post_profile.display_name.clone(), 3, 64),
                "display_name".to_string(),
            ),
        ];

        Validator::new(validator_fields).validate()
    }

    pub fn validate_update_profile(update_profile: &UpdateProfile) -> Result<(), ApiError> {
        let mut validator_fields = vec![
            ValidateField(
                ValidationType::StringLength(update_profile.display_name.clone(), 3, 32),
                "display_name".to_string(),
            ),
            ValidateField(
                ValidationType::StringLength(update_profile.about.clone(), 0, 1000),
                "about".to_string(),
            ),
            ValidateField(
                ValidationType::StringLength(update_profile.city.clone(), 0, 64),
                "city".to_string(),
            ),
            ValidateField(
                ValidationType::StringLength(update_profile.country.clone(), 0, 64),
                "country".to_string(),
            ),
            ValidateField(
                ValidationType::StringLength(update_profile.website.clone(), 0, 200),
                "website".to_string(),
            ),
            ValidateField(
                ValidationType::Count(update_profile.skills.len(), 0, 50),
                "skills".to_string(),
            ),
            ValidateField(
                ValidationType::Count(update_profile.interests.len(), 0, 50),
                "interests".to_string(),
            ),
            ValidateField(
                ValidationType::Count(update_profile.causes.len(), 0, 50),
                "causes".to_string(),
            ),
        ];

        match update_profile.email.clone() {
            None => {}
            Some(_email) => validator_fields.push(ValidateField(
                ValidationType::Email(_email),
                "email".to_string(),
            )),
        }

        Validator::new(validator_fields).validate()
    }
}<|MERGE_RESOLUTION|>--- conflicted
+++ resolved
@@ -1,11 +1,5 @@
 use super::notification_logic::NotificationCalls;
-<<<<<<< HEAD
-use crate::storage::{
-    events, global, groups, profiles, StorageInsertableByKey, UserNotificationStore,
-};
-=======
-use crate::storage::{events, groups, profiles};
->>>>>>> 43b39738
+use crate::storage::{events, global, groups, profiles};
 use candid::Principal;
 use catalyze_shared::{
     api_error::ApiError,
@@ -39,7 +33,6 @@
             return Err(ApiError::duplicate().add_message("Username already exists"));
         }
 
-<<<<<<< HEAD
         let caller = caller();
 
         if let Some(referrer) = post_profile.referrer {
@@ -63,17 +56,10 @@
             });
         }
 
-        let new_profile = ProfileWithRefs::from(post_profile);
-        let stored_profile = profiles().insert(caller, new_profile).await?;
-
-        let _ = UserNotificationStore::insert_by_key(caller, UserNotifications::new());
-
-=======
         let mut new_profile = ProfileWithRefs::from(post_profile);
         new_profile.references.notifications = UserNotifications::new();
-        let stored_profile = profiles().insert(caller(), new_profile).await?;
-
->>>>>>> 43b39738
+        let stored_profile = profiles().insert(caller, new_profile).await?;
+
         ProfileResponse::from(stored_profile).to_result()
     }
 
