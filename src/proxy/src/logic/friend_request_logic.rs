use std::time::Duration;

use candid::Principal;
use catalyze_shared::{
    api_error::ApiError,
    friend_request::{FriendRequest, FriendRequestFilter, FriendRequestResponse},
    profile_with_refs::ProfileResponse,
    relation_type::RelationType,
    CanisterResult, Filter, StorageClient, StorageClientInsertable,
};
use ic_cdk::{caller, spawn};
use ic_cdk_timers::set_timer;

use crate::storage::{friend_requests, profiles};

use super::notification_logic::NotificationCalls;

pub struct FriendRequestCalls;
pub struct FriendRequestMapper;
pub struct FriendRequestValidation;

const SECONDS_IN_A_MONTH: u64 = 30 * 24 * 60 * 60;
const FRIEND_REQUEST_AUTO_REMOVE_DELAY: Duration = Duration::from_secs(SECONDS_IN_A_MONTH);

impl FriendRequestCalls {
    pub async fn add_friend_request(
        to: Principal,
        message: String,
    ) -> CanisterResult<FriendRequestResponse> {
        let friend_request = FriendRequest::new(caller(), to, message);
        let (_, caller_profile) = profiles().get(caller()).await?;

        if caller_profile.references.relations.contains_key(&to) {
            return Err(ApiError::duplicate()
                .add_method_name("add_friend_request")
                .add_message("Friend request already exists"));
        }

        // if somebody tries to make the same friend request
        let is_retry = friend_requests()
            .find(FriendRequestFilter::Requestor(caller()).to_vec())
            .await?
            .is_some();
        if is_retry {
            return Err(ApiError::duplicate()
                .add_method_name("add_friend_request")
                .add_message("Friend request already exists"));
        }

        let is_requested_by_recipient = friend_requests()
            .find(FriendRequestFilter::Recipient(to).to_vec())
            .await?
            .is_some();

        // if there is a friend request from the caller to the to
        if is_requested_by_recipient {
            return Err(ApiError::duplicate()
                .add_method_name("add_friend_request")
                .add_message("Friend request already exists"));
        }

        let (friend_request_id, mut inserted_friend_request) =
            friend_requests().insert(friend_request).await?;

        let friend_request_response =
            FriendRequestResponse::new(friend_request_id, inserted_friend_request.clone());

        let notification_id =
            NotificationCalls::notification_add_friend_request(friend_request_response).await?;

        inserted_friend_request.set_notification_id(notification_id);

        let result = friend_requests()
            .update(friend_request_id, inserted_friend_request.clone())
            .await;

        set_timer(FRIEND_REQUEST_AUTO_REMOVE_DELAY, move || {
            spawn(async move {
                let _ = friend_requests().remove(friend_request_id).await;
                NotificationCalls::notification_remove_friend_request(
                    inserted_friend_request.to,
                    friend_request_id,
                );
            })
        });

        FriendRequestMapper::to_result_response(result)
    }

    pub async fn accept_friend_request(friend_request_id: u64) -> CanisterResult<bool> {
        let (_, friend_request) = friend_requests().get(friend_request_id).await?;

        if friend_request.to != caller() {
            return Err(ApiError::unauthorized()
                .add_method_name("accept_friend_request")
                .add_message("You are not authorized to accept this friend request"));
        }

        let (_, mut caller_profile) = profiles().get(caller()).await?;

        caller_profile.references.relations.insert(
            friend_request.requested_by,
            RelationType::Friend.to_string(),
        );

        let (requested_by_principal, mut to_profile) =
            profiles().get(friend_request.requested_by).await?;

        to_profile
            .references
            .relations
            .insert(friend_request.to, RelationType::Friend.to_string());

        profiles().update(caller(), caller_profile).await?;
        profiles()
            .update(requested_by_principal, to_profile)
            .await?;

        NotificationCalls::notification_accept_or_decline_friend_request(
            (friend_request_id, friend_request),
            true,
        )
        .await?;

        friend_requests().remove(friend_request_id).await
    }

    pub async fn decline_friend_request(friend_request_id: u64) -> CanisterResult<bool> {
<<<<<<< HEAD
        let (_, friend_request) = FriendRequestStore::get(friend_request_id)?;
=======
        let (_, friend_request) = friend_requests().get(friend_request_id).await?;
>>>>>>> 1c5e137c

        if friend_request.to != caller() {
            return Err(ApiError::unauthorized()
                .add_method_name("decline_friend_request")
                .add_message("You are not authorized to decline this friend request"));
        }

        NotificationCalls::notification_accept_or_decline_friend_request(
            (friend_request_id, friend_request),
            false,
<<<<<<< HEAD
        )
        .await?;

        Ok(FriendRequestStore::remove(friend_request_id))
    }

    pub async fn remove_friend_request(friend_request_id: u64) -> CanisterResult<bool> {
        let (_, friend_request) = FriendRequestStore::get(friend_request_id)?;
=======
        )?;

        friend_requests().remove(friend_request_id).await
    }

    pub async fn remove_friend_request(friend_request_id: u64) -> CanisterResult<bool> {
        let (_, friend_request) = friend_requests().get(friend_request_id).await?;
>>>>>>> 1c5e137c

        if friend_request.requested_by != caller() {
            return Err(ApiError::unauthorized()
                .add_method_name("remove_friend_request")
                .add_message("You are not authorized to remove this friend request"));
        }

<<<<<<< HEAD
        NotificationCalls::notification_remove_friend_request(friend_request.to, friend_request_id)
            .await;
        Ok(FriendRequestStore::remove(friend_request_id))
=======
        NotificationCalls::notification_remove_friend_request(friend_request.to, friend_request_id);
        friend_requests().remove(friend_request_id).await
>>>>>>> 1c5e137c
    }

    pub async fn get_incoming_friend_requests() -> CanisterResult<Vec<FriendRequestResponse>> {
        let reqs = friend_requests()
            .filter(FriendRequestFilter::Recipient(caller()).to_vec())
            .await?
            .into_iter()
            .map(FriendRequestMapper::to_response)
            .collect();

        Ok(reqs)
    }

    pub async fn get_incoming_friend_requests_with_profile(
    ) -> CanisterResult<Vec<(FriendRequestResponse, ProfileResponse)>> {
        let requests = friend_requests()
            .filter(FriendRequestFilter::Requestor(caller()).to_vec())
            .await?;

        let profiles = profiles()
            .get_many(
                requests
                    .iter()
                    .map(|(_, request)| request.requested_by)
                    .collect(),
            )
            .await?;

        if requests.len() != profiles.len() {
            return Err(ApiError::unexpected()
                .add_method_name("get_incoming_friend_requests_with_profile")
                .add_message("Amount of the found profiles and request is not equal"));
        }

        let response = requests
            .into_iter()
            .enumerate()
            .map(|(i, data)| {
                let (principal, profile) = profiles[i].clone();
                (
                    FriendRequestMapper::to_response(data),
                    ProfileResponse::new(principal, profile),
                )
            })
            .collect();

        Ok(response)
    }

    pub async fn get_outgoing_friend_requests() -> CanisterResult<Vec<FriendRequestResponse>> {
        let requests = friend_requests()
            .filter(FriendRequestFilter::Requestor(caller()).to_vec())
            .await?
            .into_iter()
            .map(FriendRequestMapper::to_response)
            .collect();

        Ok(requests)
    }

    pub async fn get_outgoing_friend_requests_with_profile(
    ) -> CanisterResult<Vec<(FriendRequestResponse, ProfileResponse)>> {
        let requests = friend_requests()
            .filter(FriendRequestFilter::Requestor(caller()).to_vec())
            .await?;

        let profiles = profiles()
            .get_many(requests.iter().map(|(_, request)| request.to).collect())
            .await?;

        if requests.len() != profiles.len() {
            return Err(ApiError::unexpected()
                .add_method_name("get_outgoing_friend_requests_with_profile")
                .add_message("Amount of the found profiles and request is not equal"));
        }

        let response = requests
            .into_iter()
            .enumerate()
            .map(|(i, data)| {
                let (principal, profile) = profiles[i].clone();
                (
                    FriendRequestMapper::to_response(data),
                    ProfileResponse::new(principal, profile),
                )
            })
            .collect();

        Ok(response)
    }
}

impl FriendRequestMapper {
    pub fn to_response(friend_request: (u64, FriendRequest)) -> FriendRequestResponse {
        FriendRequestResponse {
            id: friend_request.0,
            requested_by: friend_request.1.requested_by,
            message: friend_request.1.message,
            to: friend_request.1.to,
            created_at: friend_request.1.created_at,
        }
    }
    pub fn to_result_response(
        friend_request_result: Result<(u64, FriendRequest), ApiError>,
    ) -> Result<FriendRequestResponse, ApiError> {
        match friend_request_result {
            Ok((id, friend_request)) => Ok(FriendRequestResponse {
                id,
                requested_by: friend_request.requested_by,
                message: friend_request.message,
                to: friend_request.to,
                created_at: friend_request.created_at,
            }),
            Err(e) => Err(e),
        }
    }
}<|MERGE_RESOLUTION|>--- conflicted
+++ resolved
@@ -126,11 +126,7 @@
     }
 
     pub async fn decline_friend_request(friend_request_id: u64) -> CanisterResult<bool> {
-<<<<<<< HEAD
-        let (_, friend_request) = FriendRequestStore::get(friend_request_id)?;
-=======
         let (_, friend_request) = friend_requests().get(friend_request_id).await?;
->>>>>>> 1c5e137c
 
         if friend_request.to != caller() {
             return Err(ApiError::unauthorized()
@@ -141,16 +137,6 @@
         NotificationCalls::notification_accept_or_decline_friend_request(
             (friend_request_id, friend_request),
             false,
-<<<<<<< HEAD
-        )
-        .await?;
-
-        Ok(FriendRequestStore::remove(friend_request_id))
-    }
-
-    pub async fn remove_friend_request(friend_request_id: u64) -> CanisterResult<bool> {
-        let (_, friend_request) = FriendRequestStore::get(friend_request_id)?;
-=======
         )?;
 
         friend_requests().remove(friend_request_id).await
@@ -158,7 +144,6 @@
 
     pub async fn remove_friend_request(friend_request_id: u64) -> CanisterResult<bool> {
         let (_, friend_request) = friend_requests().get(friend_request_id).await?;
->>>>>>> 1c5e137c
 
         if friend_request.requested_by != caller() {
             return Err(ApiError::unauthorized()
@@ -166,14 +151,8 @@
                 .add_message("You are not authorized to remove this friend request"));
         }
 
-<<<<<<< HEAD
-        NotificationCalls::notification_remove_friend_request(friend_request.to, friend_request_id)
-            .await;
-        Ok(FriendRequestStore::remove(friend_request_id))
-=======
         NotificationCalls::notification_remove_friend_request(friend_request.to, friend_request_id);
         friend_requests().remove(friend_request_id).await
->>>>>>> 1c5e137c
     }
 
     pub async fn get_incoming_friend_requests() -> CanisterResult<Vec<FriendRequestResponse>> {
