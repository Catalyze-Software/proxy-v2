--- conflicted
+++ resolved
@@ -12,11 +12,7 @@
 
 #[derive(Clone, Debug, CandidType, Deserialize, Serialize)]
 pub struct Attendee {
-<<<<<<< HEAD
-    pub principal: Principal,
     pub notification_id: Option<u64>,
-=======
->>>>>>> 223a8c29
     pub joined: HashMap<u64, AttendeeJoin>,
     pub invites: HashMap<u64, AttendeeInvite>,
 }
@@ -32,11 +28,7 @@
 
     pub fn new() -> Self {
         Self {
-<<<<<<< HEAD
-            principal,
             notification_id: None,
-=======
->>>>>>> 223a8c29
             joined: Default::default(),
             invites: Default::default(),
         }
