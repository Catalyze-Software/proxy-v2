--- conflicted
+++ resolved
@@ -29,20 +29,6 @@
     pub group_id: u64,
     pub created_by: Principal,
     pub owner: Principal,
-<<<<<<< HEAD
-    website: String,
-    location: Location,
-    image: Asset,
-    banner_image: Asset,
-    tags: Vec<u32>,
-    is_canceled: (bool, String),
-    is_deleted: bool,
-    attendee_count: u64,
-    notification_id: Option<u64>,
-    metadata: Option<String>,
-    updated_on: u64,
-    created_on: u64,
-=======
     pub website: String,
     pub location: Location,
     pub image: Asset,
@@ -53,7 +39,6 @@
     pub metadata: Option<String>,
     pub updated_on: u64,
     pub created_on: u64,
->>>>>>> 08b3f97f
 }
 
 impl Event {
@@ -79,11 +64,6 @@
             tags: post_event.tags,
             is_canceled: (false, "".to_string()),
             is_deleted: false,
-<<<<<<< HEAD
-            notification_id: None,
-            attendee_count: Default::default(),
-=======
->>>>>>> 08b3f97f
             metadata: post_event.metadata,
             updated_on: time(),
             created_on: time(),
