use std::collections::HashMap;

use candid::{CandidType, Deserialize, Principal};
use ic_cdk::{api::time, caller};
use serde::Serialize;

use crate::{
    impl_storable_for,
    misc::role_misc::default_roles,
    models::{
        asset::Asset, date_range::DateRange, location::Location, privacy::Privacy, role::Role,
        sort_direction::SortDirection,
    },
};

use super::{
    api_error::ApiError,
    boosted::Boost,
    member::{InviteMemberResponse, JoinedMemberResponse},
    permission::Permission,
};

impl_storable_for!(Group);

#[derive(Clone, CandidType, Serialize, Deserialize, Debug)]
pub struct Group {
    pub name: String,
    pub description: String,
    pub website: String,
    pub location: Location,
    pub privacy: Privacy,
    pub owner: Principal,
    pub created_by: Principal,
    pub matrix_space_id: String,
    pub image: Asset,
    pub banner_image: Asset,
    pub tags: Vec<u32>,
    pub privacy_gated_type_amount: Option<u64>,
    pub roles: Vec<Role>,
    pub is_deleted: bool,
<<<<<<< HEAD
    pub notification_id: Option<u64>,
    // Shouldn't be used, use the member store data instead
    pub member_count: HashMap<Principal, usize>,
=======
>>>>>>> 223a8c29
    pub wallets: HashMap<Principal, String>,
    pub updated_on: u64,
    pub created_on: u64,
}

impl Group {
    pub fn default() -> Self {
        Self {
            name: Default::default(),
            description: Default::default(),
            website: Default::default(),
            location: Default::default(),
            privacy: Default::default(),
            owner: Principal::anonymous(),
            created_by: Principal::anonymous(),
            matrix_space_id: Default::default(),
            image: Default::default(),
            banner_image: Default::default(),
            tags: Default::default(),
            wallets: Default::default(),
            roles: Vec::default(),
            is_deleted: Default::default(),
            notification_id: Default::default(),
            updated_on: Default::default(),
            created_on: Default::default(),
            privacy_gated_type_amount: Default::default(),
        }
    }

    pub fn from(group: PostGroup) -> Self {
        Self {
            name: group.name,
            description: group.description,
            website: group.website,
            location: group.location,
            privacy: group.privacy,
            owner: caller(),
            created_by: caller(),
            matrix_space_id: group.matrix_space_id,
            image: group.image,
            banner_image: group.banner_image,
            tags: group.tags,
            wallets: Default::default(),
            roles: Vec::default(),
            is_deleted: false,
            notification_id: None,
            updated_on: time(),
            created_on: time(),
            privacy_gated_type_amount: group.privacy_gated_type_amount,
        }
    }

    pub fn update(&mut self, group: UpdateGroup) {
        self.name = group.name;
        self.description = group.description;
        self.website = group.website;
        self.location = group.location;
        self.privacy = group.privacy;
        self.image = group.image;
        self.banner_image = group.banner_image;
        self.tags = group.tags;
        self.privacy_gated_type_amount = group.privacy_gated_type_amount;
        self.updated_on = time();
    }

    pub fn set_owner(&mut self, owner: Principal) -> Self {
        self.owner = owner;
        self.updated_on = time();
        self.clone()
    }

    pub fn delete(&mut self) -> Self {
        self.is_deleted = true;
        self.updated_on = time();
        self.clone()
    }

    pub fn get_roles(&self) -> Vec<Role> {
        // set the default roles
        let mut roles = self.roles.clone();

        // append the custom roles stored on the group
        roles.append(&mut default_roles());
        roles
    }

    pub fn get_role_permissions(&self, role: String) -> Vec<Permission> {
        let roles = self.get_roles();
        let role = roles.iter().find(|r| r.name == role);
        if let Some(role) = role {
            return role.permissions.clone();
        }
        vec![]
    }

    pub fn set_notification_id(&mut self, notification_id: u64) {
        self.notification_id = Some(notification_id);
    }

    pub fn remove_notification_id(&mut self) {
        self.notification_id = None;
    }
}

#[derive(Clone, CandidType, Deserialize)]
pub struct PostGroup {
    pub name: String,
    pub description: String,
    pub website: String,
    pub matrix_space_id: String,
    pub location: Location,
    pub privacy: Privacy,
    pub privacy_gated_type_amount: Option<u64>,
    pub image: Asset,
    pub banner_image: Asset,
    pub tags: Vec<u32>,
}

#[derive(Clone, CandidType, Deserialize, Debug)]
pub struct UpdateGroup {
    pub name: String,
    pub description: String,
    pub website: String,
    pub location: Location,
    pub privacy: Privacy,
    pub image: Asset,
    pub privacy_gated_type_amount: Option<u64>,
    pub banner_image: Asset,
    pub tags: Vec<u32>,
}

#[derive(Clone, CandidType, Serialize, Deserialize, Debug)]
pub struct GroupCallerData {
    pub joined: Option<JoinedMemberResponse>,
    pub invite: Option<InviteMemberResponse>,
    pub is_starred: bool,
}

impl GroupCallerData {
    pub fn new(
        joined: Option<JoinedMemberResponse>,
        invite: Option<InviteMemberResponse>,
        is_starred: bool,
    ) -> Self {
        Self {
            joined,
            invite,
            is_starred,
        }
    }
}

#[derive(Clone, CandidType, Serialize, Deserialize, Debug)]
pub struct GroupResponse {
    pub id: u64,
    pub name: String,
    pub description: String,
    pub website: String,
    pub location: Location,
    pub privacy: Privacy,
    pub created_by: Principal,
    pub owner: Principal,
    pub matrix_space_id: String,
    pub image: Asset,
    pub banner_image: Asset,
    pub tags: Vec<u32>,
    pub roles: Vec<Role>,
    pub wallets: Vec<(Principal, String)>,
    pub is_deleted: bool,
    pub privacy_gated_type_amount: Option<u64>,
    pub updated_on: u64,
    pub created_on: u64,
    pub boosted: Option<Boost>,
    pub caller_data: Option<GroupCallerData>,
}

impl GroupResponse {
    pub fn new(
        id: u64,
        group: Group,
        boosted: Option<Boost>,
        caller_data: Option<GroupCallerData>,
    ) -> Self {
        Self {
            id,
            name: group.name,
            description: group.description,
            website: group.website,
            location: group.location,
            privacy: group.privacy,
            created_by: group.created_by,
            owner: group.owner,
            matrix_space_id: group.matrix_space_id,
            image: group.image,
            banner_image: group.banner_image,
            tags: group.tags,
            roles: group.roles,
            wallets: group.wallets.into_iter().collect(),
            is_deleted: group.is_deleted,
            caller_data,
            privacy_gated_type_amount: group.privacy_gated_type_amount,
            boosted,
            updated_on: group.updated_on,
            created_on: group.created_on,
        }
    }

    pub fn from_result(
        group_result: Result<(u64, Group), ApiError>,
        boosted: Option<Boost>,
        caller_data: Option<GroupCallerData>,
    ) -> Result<Self, ApiError> {
        match group_result {
            Err(err) => Err(err),
            Ok((id, group)) => Ok(Self::new(id, group, boosted, caller_data)),
        }
    }
}

#[derive(Clone, Debug, CandidType, Deserialize)]
pub enum GroupSort {
    Name(SortDirection),
    CreatedOn(SortDirection),
    UpdatedOn(SortDirection),
}

impl GroupSort {
    pub fn default() -> Self {
        GroupSort::CreatedOn(SortDirection::Asc)
    }

    pub fn sort(&self, groups: HashMap<u64, Group>) -> Vec<(u64, Group)> {
        let mut groups: Vec<(u64, Group)> = groups.into_iter().collect();
        use GroupSort::*;
        use SortDirection::*;
        match self {
            Name(Asc) => {
                groups.sort_by(|(_, a), (_, b)| a.name.to_lowercase().cmp(&b.name.to_lowercase()))
            }
            Name(Desc) => {
                groups.sort_by(|(_, a), (_, b)| b.name.to_lowercase().cmp(&a.name.to_lowercase()))
            }
            CreatedOn(Asc) => groups.sort_by(|(_, a), (_, b)| a.created_on.cmp(&b.created_on)),
            CreatedOn(Desc) => groups.sort_by(|(_, a), (_, b)| b.created_on.cmp(&a.created_on)),
            UpdatedOn(Asc) => groups.sort_by(|(_, a), (_, b)| a.updated_on.cmp(&b.updated_on)),
            UpdatedOn(Desc) => groups.sort_by(|(_, a), (_, b)| b.updated_on.cmp(&a.updated_on)),
        }
        groups
    }
}

#[derive(Clone, Debug, CandidType, Deserialize)]
pub enum GroupFilter {
    None,
    Name(String),
    Owner(Principal),
    Ids(Vec<u64>),
    Tag(u32),
    UpdatedOn(DateRange),
    CreatedOn(DateRange),
}

impl Default for GroupFilter {
    fn default() -> Self {
        GroupFilter::None
    }
}

impl GroupFilter {
    pub fn is_match(&self, id: &u64, group: &Group) -> bool {
        match self {
            GroupFilter::None => true,
            GroupFilter::Name(name) => group.name.to_lowercase().contains(&name.to_lowercase()),
            GroupFilter::Owner(owner) => group.owner == *owner,
            GroupFilter::Ids(ids) => ids.contains(&id),
            GroupFilter::Tag(tag) => group.tags.contains(tag),
            GroupFilter::UpdatedOn(range) => {
                if range.end_date() > 0 {
                    range.is_within(group.updated_on)
                } else {
                    range.is_after(group.updated_on)
                }
            }
            GroupFilter::CreatedOn(range) => {
                if range.end_date() > 0 {
                    range.is_within(group.updated_on)
                } else {
                    range.is_after(group.updated_on)
                }
            }
        }
    }
}<|MERGE_RESOLUTION|>--- conflicted
+++ resolved
@@ -38,12 +38,7 @@
     pub privacy_gated_type_amount: Option<u64>,
     pub roles: Vec<Role>,
     pub is_deleted: bool,
-<<<<<<< HEAD
     pub notification_id: Option<u64>,
-    // Shouldn't be used, use the member store data instead
-    pub member_count: HashMap<Principal, usize>,
-=======
->>>>>>> 223a8c29
     pub wallets: HashMap<Principal, String>,
     pub updated_on: u64,
     pub created_on: u64,
