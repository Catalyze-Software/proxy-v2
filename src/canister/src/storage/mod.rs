<<<<<<< HEAD
pub mod attendee_storage;
pub mod boosted_storage;
pub mod event_storage;
pub mod friend_request_storage;
pub mod group_storage;
pub mod member_storage;
pub mod notification_storage;
pub mod profile_storage;
pub mod report_storage;
pub mod storage_api;
=======
mod attendee_storage;
mod boosted_storage;
mod event_storage;
mod friend_request_storage;
mod group_storage;
mod member_storage;
mod profile_storage;
mod report_storage;
mod storage_api;

// Re-export stores
pub use attendee_storage::AttendeeStore;
pub use boosted_storage::BoostedStore;
pub use event_storage::EventStore;
pub use friend_request_storage::FriendRequestStore;
pub use group_storage::GroupStore;
pub use member_storage::MemberStore;
pub use profile_storage::ProfileStore;
pub use report_storage::ReportStore;

pub use storage_api::IdentifierRefMethods;
pub use storage_api::StorageMethods;
>>>>>>> c3559676
<|MERGE_RESOLUTION|>--- conflicted
+++ resolved
@@ -1,21 +1,10 @@
-<<<<<<< HEAD
-pub mod attendee_storage;
-pub mod boosted_storage;
-pub mod event_storage;
-pub mod friend_request_storage;
-pub mod group_storage;
-pub mod member_storage;
-pub mod notification_storage;
-pub mod profile_storage;
-pub mod report_storage;
-pub mod storage_api;
-=======
 mod attendee_storage;
 mod boosted_storage;
 mod event_storage;
 mod friend_request_storage;
 mod group_storage;
 mod member_storage;
+mod notification_storage;
 mod profile_storage;
 mod report_storage;
 mod storage_api;
@@ -31,5 +20,4 @@
 pub use report_storage::ReportStore;
 
 pub use storage_api::IdentifierRefMethods;
-pub use storage_api::StorageMethods;
->>>>>>> c3559676
+pub use storage_api::StorageMethods;