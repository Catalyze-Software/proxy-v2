--- conflicted
+++ resolved
@@ -13,14 +13,8 @@
         validator::Validator,
     },
     storage::{
-<<<<<<< HEAD
-        GroupEventsStore, GroupMemberStore, GroupStore, MemberStore, ProfileStore,
-        RewardBufferStore, StorageInsertable, StorageInsertableByKey, StorageQueryable,
-        StorageUpdateable,
-=======
         BoostedStore, GroupEventsStore, GroupMemberStore, GroupStore, MemberStore, ProfileStore,
         StorageInsertable, StorageInsertableByKey, StorageQueryable, StorageUpdateable,
->>>>>>> ad0f8516
     },
 };
 use candid::Principal;
