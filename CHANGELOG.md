# Changelog

All notable changes to this project will be documented in this file.

The format is based on [Keep a Changelog](https://keepachangelog.com/en/1.1.0/),
and this project adheres to [Semantic Versioning](https://semver.org/spec/v2.0.0.html).

<<<<<<< HEAD
## [0.2.3]

### Added

- use "to_lowercase" for profile name checking

### Changed

- "bad_request" error to "duplicate" error for creating a new group
- websocket url
=======
#[Unreleased]

### Changed

- MAX_GROUPS_PER_USER to USER_GROUP_CREATION_LIMIT
>>>>>>> 4b3f5c3c

## [0.2.2]

### Added

- limit creating groups to 10 groups per user

### Changed

- Internal rename `canister` to `proxy`

### Removed

- `is_developer` check from reward calls

## [0.2.1]

### Added

- `is_developer` guard to `add_topic` call
- `remove_topic` call guarded by `is_developer`
- `add_many_topics` call guarded by `is_developer`
- `RewardBufferStore` to store rewardable data from hooks
- hook `notify_group_member_count_changed` to store rewardable events
- hook `notify_active_user` to store rewardable events
- `reward` buffer preperation logic to get rewardable data
- `reward` buffer inter canister call send logic to reward canister
- `RewardCanisterStorage` to store the reward canister
- `RewardTimerStore` to send data with intervals to the reward canister
- `_dev_set_history_canister` to set the canister for processing the data
- `_dev_get_history_canister` to check if the caniste is set correctly
- `RewardableActivity` struct for the `RewardBufferStore`
- `Activity` struct for the tracking specific activities
- check to only be able to star or pin joined group or events
- `_dev_get_all_ids` call to get all incrementable ids from a store for the testing purposes
- `_dev_clear` to clear all stores
- `_dev_prod_init` to init all production canisters

### Changed

- `Topic` enum value `Interest` to `Category`
- `DateRange::start_date` to `DateRange::start`
- `DateRange::end_date` to `DateRange::end`
- `start_timers_after_upgrade` response type
- remove all reference when deleting a group or event

### Removed

- `has_access` guard from topic query calls

### Fixed

- all storages that use the `u64` ID kind now use `IDStore` to avoid collisions

## [0.2.0]

### Added

- History point storage and query call
- method to clear all user notification
- History canister integration

### Changed

- History event implementation

### Fixed

- Websocket unread count

## [0.1.9]

### Added

- methods to the `DateRange` implementation
- `Event` date check to see if an event is ongoing, if so the `StartDate` filter gets ignored

### Removed

- testing folder
- `get_event_count` guard

### Fixed

- `get_boosted_events` was fetching data by the wrong `id`
- `get_boosted_groups` was fetching data by the wrong `id`

## [0.1.8]

### Added

- added `is_prod_developer` guard
- added `_dev_create_canister` call to spin up canisters on the same subnet
- CI/CD pipelines for all environments

### Changed

- added guards to the `_dev` prefixed calls
- removed `_dev_clear` calls

### Fixed

- fixed issue where notifications weren't stored as `read`

## [0.1.7]

### Added

- `add_topic` update call, to add such topic as tags, interests and skills.
- `get_topic` query call, to get the topic by their id and kind.
- `get_topics` query call, to get the topics by their ids and kind.
- `get_all_topics` query call, to get all the topics by their kind.

### Changed

- Refactored `StorageMethods` trait into the `Storage`, `StorageQueryable`, `StorageUpdateable`,
  `StorageInsertable` and `StorageInsertableByKey` traits.

## [0.1.6]

### Added

- Logging interface
- Specific login log api
- Added `decline_user_request_event_invite` update call
- Added `decline_owner_request_event_invite` update call
- Added `TransactionData` struct for handling transaction
- Added `TransactionDataComplete` struct for handling transaction
- Added `add_transaction_notification` update call
- Added `add_transactions_complete_notification` update call

### Changed

- changed `UserJoinEvent(event_id)` to `UserJoinEvent((group_id, event_id))`
- on group invite accept send silent notification to all group members
- on group invite decline send silent notification to all higher role members
- rename `accept_user_request_event_invite` to `accept_or_decline_user_request_event_invite`
- rename `accept_owner_request_event_invite` to `accept_or_decline_owner_request_event_invite`
- Changed error text for `create_empty_attendee` and `to_joined_attendee_response`
- Store counters start at `1` instead of `0`!!

### Fixed

- Fixed bug on `create_empty_attendee` where it was checking the `MemberStore` instead of the `AttendeeStore`
- Fixed notification bug for events and groups

### Removed

- Removed stores for storing the `Identifier - id` reference (thus removing backward compatibility)

## [0.1.5]

### Added

- Added `special_members` to group to block or privilage members within a group
- Added `ban_group_member` call
- Added `remove_ban_from_group_member` call
- Added `get_banned_group_members` call
- Added `_dev_check_member_sync` call to check if the stores are in sync
- Added `_dev_check_attendees_sync` call to check if the stores are in sync
- Added `_dev_check_events_sync` call to check if the stores are in sync
- Added `processed_by` to `Notification` struct
- Added `attendee_count` to `EventResponse`
- Added notification for group role change
- Added notification for group invite remove
- Added `_dev_clear_friend_request` call

### Changed

- Send notification to higher role members when owner sends `group_join_request` to user
- Send notification to higher role members when owner sends `event_join_request` to user (not used)
- Send notification to higher role members when user accepts group invite

### Fixed

- changed `get_group_invites` to `query`
- changed `get_group_invites_with_profiles` to `query`
- change `get_reports` permission to `can_read`
- Fix store clearing
- Fix `CallerData` to resturn the correct data for events
- Fixed removing attendee from event

### Removed

## [0.1.4]

### Added

- Added `get_group_by_name` query call
- Added `get_event_attendees_profiles_and_roles` query call
- Added `get_event_invites_with_profiles` query call
- Added `get_group_members_with_profiles` query call
- Added `get_group_member_with_profile` query call
- Added `get_group_invites_with_profiles` query call
- Added `get_incoming_friend_requests_with_profile` query call
- Added `get_outgoing_friend_requests_with_profile` query call
- Added `get_relations_with_profiles` query call
- Added `SubjectResponse` to pass back reported objects
- Added `clear` methods to the stores
- added `_dev_clear_notifications` to clear the notifications from the frontend

### Changed

- Changed `get_boosted_groups` response from `Vec<(u64, Boost)>` to `Vec<GroupResponse>`
- Changed `get_boosted_events` response from `Vec<(u64, Boost)>` to `Vec<EventResponse>`
- changed `get_boosts_by_subject` parameter from `subject: Subject` to `subject: SubjectType`
- Change `get_notifications` response to `Vec<NotificationResponse>`
- Change `get_unread_notifications` response to `Vec<NotificationResponse>`
- Changed `Subject` on `ReportResponse` to `SubjectResponse` which passes back the reported object
- changed `get_pinned_by_subject_type` response to `Vec<SubjectResponse>`
- Changed `GroupNotificationType` `JoinGroupUserRequestAccept` and `JoinGroupUserRequestDecline` to return `InviteMemberResponse`
- Changed `GroupNotificationType` `JoinGroupOwnerRequestAccept` and `JoinGroupUserRequestDecline` to return `InviteMemberResponse`
- Changed `EventNotificationType` `JoinEventUserRequestAccept` and `JoinEventUserRequestDecline` to return `InviteAttendeeResponse`
- Changed `EventNotificationType` `JoinEventOwnerRequestAccept` and `JoinEventUserRequestDecline` to return `InviteAttendeeResponse`

### Fixed

- Fixed `get_unread_notifications` which returned all notifications

### Removed

## [0.1.3]

### Added

- Added `GroupMemberStore` to improve lookup performance
- Added `GroupMemberStore` initialization when creating a new group
- Added `GroupEventStore` initialization when creating a new group
- Added `UserNotifications` initialization when creating a new profile
-
- Added `EventAttendeeStore` to improve loopup performance
- Added `EventAttendeeStore` initialization when creating a new event
-
- Added `MemberCollection` struct for usage in `GroupMemberStore` and `EventAttendeeStore`

- Added `GroupEventStore` to improve lookup performance
- Added `EventCollection` struct for usage in `GroupEventStore`
- Added migration logic to fill the stores
-

### Changed

- Notification now return a `NotificationResponse` which hold additional metadata instead of a `Notification`
- Change `id: u64` to `id: Option<u64>` in `NotificationResponse` where a non-set `id` means a silent notification
- change `FriendRequest` enum value from `FriendRequest` to `FriendRequestResponse`
- change `JoinEventUserRequest` enum value from `u64` to `InviteAttendeeResponse`
- change `JoinEventOwnerRequest` enum value from `u64` to `InviteAttendeeResponse`
- change `JoinGroupUserRequest` enum value from `u64` to `InviteMemberResponse`
- change `JoinGroupOwnerRequest` enum value from `u64` to `InviteMemberResponse`
- change `FriendRequestAccept` enum value from `u64` to `FriendRequestResponse`
- change `FriendRequestDecline` enum value from `u64` to `FriendRequestResponse`
- change `remove_notifications` to `remove_user_notifications` from `NotificationCalls`

### Fixed

- Fixed `event_count` and `member_count` by usage of the new stores

### Removed

- Removed `SilentNotification` and `SendSilentNotification` from `NotificationType` enum
- Removed `get_user_notifications` query call

## [0.1.2]

### Added

- Add query call `get_self_groups` that return all the groups that the user is part of
- Add query call `get_self_events` that return all the events that the user is part of
- Added `pinned: Vec<Subject>` to `Profile`
- Added `is_pinned` method to `Profile` implementation
- Added `is_pinned` variable to `GroupCallerData` implementation
- Added `add_pinned` query call + method
- Added `remove_pinned` query call + method
- Added `get_pinned_by_subject` query call + method
- Added `add_pinned` query call + method
- Added `remove_pinned` query call + method
- Added `hours_to_nanoseconds` method for date comparison
- Added `members_count` to `GroupResponse`
- Added `events_count` to `GroupResponse`
- Added `get_groups_count` to give back all different filtering counts

### Changed

- Changed query call `get_self_group` to `get_self_member` because this call returns member specific data
- Changed query call `get_self_event` to `get_self_attendee` because this call returns attendee specific data
- Changed `get_event_count` to give back all different filtering counts
- Changed `member_count` and `event_count` to always return `0` for the `get_groups` call because of the message execution limit

### Removed

- Removed not used empty variable from `TransactionNotificationType::Airdrop`
- Removed `get_starred_groups` query in favor of `get_starred_by_subject`
- Removed `get_starred_events` query in favor of `get_starred_by_subject`
- Removed `group_id` param from `get_event` query method
- Removed `group_id` param from `join_event` update method

### Fixed

## [0.1.1]

### Added

- add `get_type` implementation for `Subject` struct

### Changed

- Change method argument order on `*_calls.rs` files
- Replace `identifier` method argument with `u64` on `event_calls.ts`
- Replace `identifier` method argument with `u64` on `group_calls.ts`
- Replace `identifier` method argument with `u64` on `report_calls.tsx`
- Deprecate `identifiers` for `Boost` and replace it with `Subject`
- Change `starred: HashMap<Identifier, String>` to `Vec<Subject>`
- change `get_starred_by_kind` to `get_starred_by_subject`

## [0.1.0] - 2024-03-15

### Added

- Changelog with versioning
- Canister http call to get current changelog `/changelog`
- Canister http call to get current version `/version`
- `#[allow(unused)]` to deprecated migration methods

## Fixed

- Missing `notification_id` on migration models

[Unreleased]: https://github.com/Catalyze-Software/proxy/compare/0.2.2...HEAD
[0.2.2]: https://github.com/Catalyze-Software/proxy/compare/0.2.1...0.2.2
[0.2.1]: https://github.com/Catalyze-Software/proxy/compare/0.2.0...0.2.1
[0.2.0]: https://github.com/Catalyze-Software/proxy/compare/0.1.9...0.2.0
[0.1.9]: https://github.com/Catalyze-Software/proxy/compare/0.1.8...0.1.9
[0.1.8]: https://github.com/Catalyze-Software/proxy/compare/0.1.7...0.1.8
[0.1.7]: https://github.com/Catalyze-Software/proxy/compare/0.1.6...0.1.7
[0.1.6]: https://github.com/Catalyze-Software/proxy/compare/0.1.5...0.1.6
[0.1.5]: https://github.com/Catalyze-Software/proxy/compare/0.1.4...0.1.5
[0.1.4]: https://github.com/Catalyze-Software/proxy/compare/0.1.3...0.1.4
[0.1.3]: https://github.com/Catalyze-Software/proxy/compare/0.1.2...0.1.3
[0.1.2]: https://github.com/Catalyze-Software/proxy/compare/0.1.1...0.1.2
[0.1.1]: https://github.com/Catalyze-Software/proxy/compare/0.1.0...0.1.1
[0.1.0]: https://github.com/Catalyze-Software/proxy/releases/tag/0.1.0<|MERGE_RESOLUTION|>--- conflicted
+++ resolved
@@ -5,7 +5,6 @@
 The format is based on [Keep a Changelog](https://keepachangelog.com/en/1.1.0/),
 and this project adheres to [Semantic Versioning](https://semver.org/spec/v2.0.0.html).
 
-<<<<<<< HEAD
 ## [0.2.3]
 
 ### Added
@@ -16,13 +15,7 @@
 
 - "bad_request" error to "duplicate" error for creating a new group
 - websocket url
-=======
-#[Unreleased]
-
-### Changed
-
 - MAX_GROUPS_PER_USER to USER_GROUP_CREATION_LIMIT
->>>>>>> 4b3f5c3c
 
 ## [0.2.2]
 
